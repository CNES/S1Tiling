--- conflicted
+++ resolved
@@ -57,18 +57,8 @@
 from __future__ import absolute_import, print_function, unicode_literals
 
 import logging
-<<<<<<< HEAD
 import sys
-
-import click
-from s1tiling.libs.api import s1_process, s1_process_lia
-from s1tiling.libs.exits import translate_exception_into_exit_code
-
-logger = logging.getLogger('s1tiling.processor')
-
-=======
-from pathlib import Path
-import sys
+from typing import NoReturn
 
 import click
 
@@ -81,28 +71,18 @@
 )
 logger = logging.getLogger('s1tiling.processor')
 
->>>>>>> e4e5570f
 # ======================================================================
 def cli_execute(processing, *args, **kwargs):
     """
     Factorize code common to all S1Tiling CLI entry points (exception
     translation into exit codes...)
     """
-<<<<<<< HEAD
-    situation = processing(*args, **kwargs)
-    try:
-        # situation = processing(*args, **kwargs)
-        # logger.debug('nominal exit: %s', situation.code)
-        return situation.code
-    except BaseException as e:  # pylint: disable=broad-except
-=======
     # situation = processing(*args, **kwargs)
     try:
         situation = processing(*args, **kwargs)
         # logger.debug('nominal exit: %s', situation.code)
         return situation.code
-    except BaseException as e:
->>>>>>> e4e5570f
+    except BaseException as e:  # pylint: disable=broad-except
         # Logger object won't always exist at this time (like in configuration
         # errors) hence we may use click report mechanism instead.
         if logger:
@@ -164,32 +144,23 @@
         is_flag=True,
         help="Generate SVG images showing task graphs of the processing flows")
 @click.argument('config_filename', type=click.Path(exists=True))
-<<<<<<< HEAD
 def run(
-    searched_items_per_page, dryrun, debug_caches, debug_otb, watch_ram,
-    debug_tasks, cache_before_ortho, config_filename,
-    eodag_download_wait, eodag_download_timeout
-):  # pylint: disable=too-many-arguments
-=======
-def run( searched_items_per_page, nb_max_search_retries, dryrun, debug_caches, debug_otb, watch_ram,
-         debug_tasks, cache_before_ortho, config_filename,
-         eodag_download_wait, eodag_download_timeout):
->>>>>>> e4e5570f
+        searched_items_per_page,
+        nb_max_search_retries,
+        dryrun,
+        debug_caches,
+        debug_otb,
+        watch_ram,
+        debug_tasks,
+        cache_before_ortho,
+        config_filename,
+        eodag_download_wait,
+        eodag_download_timeout
+) -> NoReturn:  # pylint: disable=too-many-arguments
     """
     This function is used as entry point to create console scripts with setuptools.
     """
     sys.exit(
-<<<<<<< HEAD
-            cli_execute(s1_process, config_filename,
-                        dl_wait=eodag_download_wait, dl_timeout=eodag_download_timeout,
-                        searched_items_per_page=searched_items_per_page,
-                        dryrun=dryrun,
-                        debug_otb=debug_otb,
-                        debug_caches=debug_caches,
-                        watch_ram=watch_ram,
-                        debug_tasks=debug_tasks,
-                        cache_before_ortho=cache_before_ortho))
-=======
             cli_execute(
                 s1_process,
                 config_filename,
@@ -202,7 +173,6 @@
                 watch_ram=watch_ram,
                 debug_tasks=debug_tasks,
                 cache_before_ortho=cache_before_ortho))
->>>>>>> e4e5570f
 
 # ======================================================================
 @click.command(context_settings={"help_option_names": ["-h", "--help"]})
@@ -248,29 +218,22 @@
         is_flag=True,
         help="Generate SVG images showing task graphs of the processing flows")
 @click.argument('config_filename', type=click.Path(exists=True))
-<<<<<<< HEAD
 def run_lia(
-    searched_items_per_page, dryrun, debug_otb, debug_caches, watch_ram,
-    debug_tasks, config_filename, eodag_download_wait, eodag_download_timeout
-):  # pylint: disable=too-many-arguments
-=======
-def run_lia( searched_items_per_page, nb_max_search_retries, dryrun, debug_otb, debug_caches, watch_ram,
-            debug_tasks, config_filename, eodag_download_wait, eodag_download_timeout):
->>>>>>> e4e5570f
+        searched_items_per_page,
+        nb_max_search_retries,
+        dryrun,
+        debug_otb,
+        debug_caches,
+        watch_ram,
+        debug_tasks,
+        config_filename,
+        eodag_download_wait,
+        eodag_download_timeout
+) -> NoReturn:  # pylint: disable=too-many-arguments
     """
     This function is used as entry point to create console scripts with setuptools.
     """
     sys.exit(
-<<<<<<< HEAD
-            cli_execute(s1_process_lia, config_filename,
-                        dl_wait=eodag_download_wait, dl_timeout=eodag_download_timeout,
-                        searched_items_per_page=searched_items_per_page,
-                        dryrun=dryrun,
-                        debug_otb=debug_otb,
-                        debug_caches=debug_caches,
-                        watch_ram=watch_ram,
-                        debug_tasks=debug_tasks))
-=======
             cli_execute(
                 s1_process_lia,
                 config_filename,
@@ -282,7 +245,6 @@
                 debug_caches=debug_caches,
                 watch_ram=watch_ram,
                 debug_tasks=debug_tasks))
->>>>>>> e4e5570f
 
 # ======================================================================
 if __name__ == '__main__':  # Required for Dask: https://github.com/dask/distributed/issues/2422
