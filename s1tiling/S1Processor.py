#!/usr/bin/env python3
# -*- coding: utf-8 -*-
# =========================================================================
#   Program:   S1Processor
#
#   Copyright 2017-2023 (c) CNES. All rights reserved.
#
#   This file is part of S1Tiling project
#       https://gitlab.orfeo-toolbox.org/s1-tiling/s1tiling
#
#   Licensed under the Apache License, Version 2.0 (the "License");
#   you may not use this file except in compliance with the License.
#   You may obtain a copy of the License at
#
#       http://www.apache.org/licenses/LICENSE-2.0
#
#   Unless required by applicable law or agreed to in writing, software
#   distributed under the License is distributed on an "AS IS" BASIS,
#   WITHOUT WARRANTIES OR CONDITIONS OF ANY KIND, either express or implied.
#   See the License for the specific language governing permissions and
#   limitations under the License.
#
# =========================================================================
#
# Authors: Thierry KOLECK (CNES)
#          Luc HERMITTE (CS Group)
#
# =========================================================================

"""
S1Tiling Command Line Interface

Usage: S1Processor [OPTIONS] CONFIGFILE

  On demand Ortho-rectification of Sentinel-1 data on Sentinel-2 grid.

  It performs the following steps:
   1- Download S1 images from S1 data provider (through eodag)
   2- Calibrate the S1 images to gamma0
   3- Orthorectify S1 images and cut their on geometric tiles
   4- Concatenate images from the same orbit on the same tile
   5- Build mask files

  Parameters have to be set by the user in the S1Processor.cfg file

Options:
  --version  Show the version and exit.
  --help     Show this message and exit.
  --dryrun    Display the processing shall would be realized, but none is done.
  --debug-otb Investigation mode were OTB Applications are directly used without Dask
              in order to run them through gdb for instance.
  --graphs    Generate task graphs showing the processing flow that need to be done.
"""

from __future__ import absolute_import, print_function, unicode_literals

import logging
import os
from pathlib import Path
import sys

import click
from distributed.scheduler import KilledWorker
from dask.distributed import Client, LocalCluster

from s1tiling.libs.S1FileManager import S1FileManager, WorkspaceKinds
# from libs import S1FilteringProcessor
from s1tiling.libs import Utils
from s1tiling.libs.configuration import Configuration
from s1tiling.libs.otbpipeline import FirstStep, PipelineDescriptionSequence
from s1tiling.libs.otbwrappers import (
        ExtractSentinel1Metadata, AnalyseBorders, Calibrate, CorrectDenoising,
        CutBorders, OrthoRectify, Concatenate, BuildBorderMask,
        SmoothBorderMask, AgglomerateDEM, SARDEMProjection,
        SARCartesianMeanEstimation, ComputeNormals, ComputeLIA, filter_LIA,
        OrthoRectifyLIA, ConcatenateLIA, SelectBestCoverage,
        ApplyLIACalibration, SpatialDespeckle)
from s1tiling.libs import exits
from s1tiling.libs import exceptions

# Graphs
from s1tiling.libs.vis import SimpleComputationGraph

logger = None
# logger = logging.getLogger('s1tiling')

# Default configuration value for people using S1Tiling API functions s1_process, and s1_process_lia.
EODAG_DEFAULT_DOWNLOAD_WAIT    = 2   # If download fails, wait time in minutes between two download tries
EODAG_DEFAULT_DOWNLOAD_TIMEOUT = 20  # If download fails, maximum time in minutes before stop retrying to download


def remove_files(files):
    """
    Removes the files from the disk
    """
    logger.debug("Remove %s", files)
    for file_it in files:
        if os.path.exists(file_it):
            os.remove(file_it)


def extract_tiles_to_process(cfg, s1_file_manager):
    """
    Deduce from the configuration all the tiles that need to be processed.
    """

    logger.info('Requested tiles: %s', cfg.tile_list)

    all_requested = False
    tiles_to_process = []
    if cfg.tile_list[0] == "ALL":
        all_requested = True
    else:
        for tile in cfg.tile_list:
            if s1_file_manager.tile_exists(tile):
                tiles_to_process.append(tile)
            else:
                logger.warning("Tile %s does not exist, skipping ...", tile)

    # We can not require both to process all tiles covered by downloaded products
    # and and download all tiles

    if all_requested:
        if cfg.download and "ALL" in cfg.roi_by_tiles:
            raise exceptions.ConfigurationError("Can not request to download 'ROI_by_tiles : ALL' if 'Tiles : ALL'."
                    + " Change either value or deactivate download instead")
        else:
            tiles_to_process = s1_file_manager.get_tiles_covered_by_products()
            logger.info("All tiles for which more than %s%% of the surface is covered by products will be produced: %s",
                    100 * cfg.tile_to_product_overlap_ratio, tiles_to_process)

    logger.info('The following tiles will be processed: %s', tiles_to_process)
    return tiles_to_process


def check_tiles_to_process(tiles_to_process, s1_file_manager):
    """
    Search the DEM tiles required to process the tiles to process.
    """
    needed_dem_tiles = {}
    tiles_to_process_checked = []  # TODO: don't they exactly match tiles_to_process?

    # Analyse DEM coverage for MGRS tiles to be processed
    dem_tiles_check = s1_file_manager.check_dem_coverage(tiles_to_process)
    all_dem_info = {}

    # For each MGRS tile to process
    for tile in tiles_to_process:
        logger.info("Check DEM coverage for %s", tile)
        # Get DEM tiles coverage statistics
        dem_tiles = dem_tiles_check[tile]
        current_coverage = 0
        # Compute global coverage
        for dem_tile, dem_info in dem_tiles.items():
            current_coverage += dem_info['_coverage']
            # needed_dem_tiles[dem_tile] = dem_info
        needed_dem_tiles.update(dem_tiles)
        # If DEM coverage of MGRS tile is enough, process it
        tiles_to_process_checked.append(tile)
        # Round coverage at 3 digits as tile footprint has a very limited precision
        current_coverage = round(current_coverage, 3)
        if current_coverage < 1.:
<<<<<<< HEAD
            logger.warning("Tile %s has insuficient DEM coverage (%s%%)",
=======
            logger.warning("Tile %s has insufficient SRTM coverage (%s%%)",
>>>>>>> 0eefa0e4
                    tile, 100 * current_coverage)
        else:
            logger.info("-> %s coverage = %s => OK", tile, current_coverage)

    # Remove duplicates
    return tiles_to_process_checked, needed_dem_tiles


def check_dem_tiles(cfg, dem_tile_infos):
    """
    Check the DEM tiles exist on disk.
    """
    fmt = cfg.dem_filename_format
    res = True
    for dem_tile_id, dem_tile_info in dem_tile_infos.items():
        dem_filename = fmt.format_map(dem_tile_info)
        tile_path_hgt = Path(cfg.dem, dem_filename)
        # logger.debug('checking "%s" # "%s" =(%s)=> "%s"', cfg.dem, dem_filename, fmt, tile_path_hgt)
        if not tile_path_hgt.exists():
            res = False
            logger.critical("%s is missing!", tile_path_hgt)
    return res


def clean_logs(config, nb_workers):
    """
    Clean all the log files.
    Meant to be called once, at startup
    """
    filenames = []
    for _, cfg in config['handlers'].items():
        if 'filename' in cfg and '%' in cfg['filename']:
            pattern = cfg['filename'] % ('worker-%s',)
            filenames += [pattern%(w,) for w in range(nb_workers)]
    remove_files(filenames)


def setup_worker_logs(config, dask_worker):
    """
    Set-up the logger on Dask Worker.
    """
    d_logger = logging.getLogger('distributed.worker')
    r_logger = logging.getLogger()
    old_handlers = d_logger.handlers[:]

    for _, cfg in config['handlers'].items():
        if 'filename' in cfg and '%' in cfg['filename']:
            cfg['mode']     = 'a'  # Make sure to not reset worker log file
            cfg['filename'] = cfg['filename'] % ('worker-' + str(dask_worker.name),)

    logging.config.dictConfig(config)
    # Restore old dask.distributed handlers, and inject them in root handler as well
    for hdlr in old_handlers:
        d_logger.addHandler(hdlr)
        r_logger.addHandler(hdlr)  # <-- this way we send s1tiling messages to dask channel

    # From now on, redirect stdout/stderr messages to s1tiling
    Utils.RedirectStdToLogger(logging.getLogger('s1tiling'))


class DaskContext:
    """
    Custom context manager for :class:`dask.distributed.Client` +
    :class:`dask.distributed.LocalCluster` classes.
    """
    def __init__(self, config, debug_otb):
        self.__client    = None
        self.__cluster   = None
        self.__config    = config
        self.__debug_otb = debug_otb

    def __enter__(self):
        if not self.__debug_otb:
            clean_logs(self.__config.log_config, self.__config.nb_procs)
            self.__cluster = LocalCluster(
                    threads_per_worker=1, processes=True, n_workers=self.__config.nb_procs,
                    silence_logs=False)
            self.__client = Client(self.__cluster)
            # Work around: Cannot pickle local object in lambda...
            global the_config
            the_config = self.__config
            self.__client.register_worker_callbacks(
                    lambda dask_worker: setup_worker_logs(the_config.log_config, dask_worker))
        return self

    def __exit__(self, exception_type, exception_value, exception_traceback):
        if self.__client:
            self.__client.close()
            self.__cluster.close()
        return False

    @property
    def client(self):
        """
        Return a :class:`dask.distributed.Client`
        """
        return self.__client


def _execute_tasks_debug(dsk, tile_name):
    """
    Execute the tasks directly, one after the other, without Dask layer.
    The objective is to be able to debug OTB applications.
    """
    tasks = list(Utils.tsort(dsk, dsk.keys(),
        lambda dasktask_data : [] if isinstance(dasktask_data, FirstStep) else dasktask_data[2])
        )
    logger.debug('%s tasks', len(tasks))
    for product in reversed(tasks):
        how = dsk[product]
        logger.debug('- task: %s <-- %s', product, how)
    logger.info('Executing tasks one after the other for %s (debugging OTB)', tile_name)
    results = []
    for product in reversed(tasks):
        how = dsk[product]
        logger.info('- execute: %s <-- %s', product, how)
        if not issubclass(type(how), FirstStep):
            results += [how[0](*list(how)[1:])]
    return results


def _execute_tasks_with_dask(dsk, tile_name, tile_idx, intersect_raster_list, required_products,
        client, pipelines, do_watch_ram, debug_tasks):
    """
    Execute the tasks in parallel through Dask.
    """
    for product, how in dsk.items():
        logger.debug('- task: %s <-- %s', product, how)

    if debug_tasks:
        SimpleComputationGraph().simple_graph(
                dsk, filename=f'tasks-{tile_idx+1}-{tile_name}.svg')
    logger.info('Start S1 -> S2 transformations for %s', tile_name)
    nb_tries = 2
    for run_attemp in range(1, nb_tries+1):
        try:
            results = client.get(dsk, required_products)
            return results
        except KilledWorker as e:
            logger.critical('%s', dir(e))
            logger.exception("Worker %s has been killed when processing %s on %s tile: (%s). Workers will be restarted: %s/%s",
                    e.last_worker.name, e.task, tile_name, e, run, nb_tries)
            # TODO: don't overwrite previous logs
            # And we'll need to use the synchronous=False parameter to be able to check
            # successful executions but then, how do we clean up futures and all??
            client.restart()
            # Update the list of remaining tasks
            if run_attemp < nb_tries:
                dsk, required_products = pipelines.generate_tasks(tile_name,
                        intersect_raster_list, do_watch_ram=do_watch_ram)
            else:
                raise
    return []


def process_one_tile(
        tile_name, tile_idx, tiles_nb,
        s1_file_manager, pipelines, client,
        required_workspaces, dl_wait, dl_timeout, searched_items_per_page,
        debug_otb=False, dryrun=False, do_watch_ram=False, debug_tasks=False):
    """
    Process one S2 tile.

    I.E. run the OTB pipeline on all the S1 images that match the S2 tile.
    """
    s1_file_manager.ensure_tile_workspaces_exist(tile_name, required_workspaces)

    logger.info("Processing tile %s (%s/%s)", tile_name, tile_idx + 1, tiles_nb)

    s1_file_manager.keep_X_latest_S1_files(1000, tile_name)

    try:
        with Utils.ExecutionTimer("Downloading images related to " + tile_name, True):
            s1_file_manager.download_images(tiles=tile_name,
                    dl_wait=dl_wait, dl_timeout=dl_timeout,
                    searched_items_per_page=searched_items_per_page, dryrun=dryrun)
            # download_images will have updated the list of know products
    except BaseException as e:  # pylint: disable=broad-except
        logger.debug('Download error intercepted: %s', e)
        raise exceptions.DownloadS1FileError(tile_name)

    with Utils.ExecutionTimer("Intersecting raster list w/ " + tile_name, True):
        intersect_raster_list = s1_file_manager.get_s1_intersect_by_tile(tile_name)
        logger.debug('%s products found to intersect %s: %s', len(intersect_raster_list), tile_name, intersect_raster_list)

    if len(intersect_raster_list) == 0:
        logger.info("No intersection with tile %s", tile_name)
        return []

    dsk, required_products = pipelines.generate_tasks(tile_name, intersect_raster_list,
            do_watch_ram=do_watch_ram)
    logger.debug('######################################################################')
    logger.debug('Summary of tasks related to S1 -> S2 transformations of %s', tile_name)
    if debug_otb:
        return _execute_tasks_debug(dsk, tile_name)
    else:
        return _execute_tasks_with_dask(dsk, tile_name, tile_idx, intersect_raster_list,
                required_products, client, pipelines, do_watch_ram, debug_tasks)


def read_config(config_opt):
    """
    The config_opt can be either the configuration filename or an already initialized configuration
    object
    """
    if isinstance(config_opt, str):
        return Configuration(config_opt)
    else:
        return config_opt


def do_process_with_pipeline(config_opt,
        pipeline_builder,
        dl_wait, dl_timeout,
        searched_items_per_page=20,
        dryrun=False,
        debug_caches=False,
        debug_otb=False,
        watch_ram=False,
        debug_tasks=False,
        ):
    """
    Internal function for executing pipelines.
    # TODO: parametrize tile loop, product download...
    """
    config = read_config(config_opt)

    os.environ["ITK_GLOBAL_DEFAULT_NUMBER_OF_THREADS"] = str(config.OTBThreads)
    # For the OTB applications that don't receive the path as a parameter (like SARDEMProjection)
    # -> we set $OTB_GEOID_FILE
    os.environ["OTB_GEOID_FILE"] = config.GeoidFile
    global logger
    logger = logging.getLogger('s1tiling')
    with S1FileManager(config) as s1_file_manager:
        tiles_to_process = extract_tiles_to_process(config, s1_file_manager)
        if len(tiles_to_process) == 0:
            raise exceptions.NoS2TileError()

        tiles_to_process_checked, needed_dem_tiles = check_tiles_to_process(
                tiles_to_process, s1_file_manager)

        logger.info("%s images to process on %s tiles",
                s1_file_manager.nb_images, tiles_to_process_checked)

        if len(tiles_to_process_checked) == 0:
            raise exceptions.NoS1ImageError()

        logger.info("Required DEM tiles: %s", list(needed_dem_tiles.keys()))

<<<<<<< HEAD
        if not check_dem_tiles(config, needed_dem_tiles):
            logger.critical("Some DEM tiles are missing, exiting ...")
            sys.exit(exits.MISSING_DEM)
=======
        if not check_srtm_tiles(config, needed_srtm_tiles):
            raise exceptions.MissingDEMError()
>>>>>>> 0eefa0e4

        if not os.path.exists(config.GeoidFile):
            raise exceptions.MissingGeoidError(config.GeoidFile)

        # Prepare directories where to store temporary files
        # These directories won't be cleaned up automatically
        S1_tmp_dir = os.path.join(config.tmpdir, 'S1')
        os.makedirs(S1_tmp_dir, exist_ok=True)

        config.tmp_dem_dir = s1_file_manager.tmpdemdir(needed_dem_tiles, config.dem_filename_format)

        pipelines, required_workspaces = pipeline_builder(config, dryrun=dryrun, debug_caches=debug_caches)

        log_level = lambda res: logging.INFO if bool(res) else logging.WARNING
        results = []
        with DaskContext(config, debug_otb) as dask_client:
            for idx, tile_it in enumerate(tiles_to_process_checked):
                with Utils.ExecutionTimer("Processing of tile " + tile_it, True):
                    res = process_one_tile(
                            tile_it, idx, len(tiles_to_process_checked),
                            s1_file_manager, pipelines, dask_client.client,
                            required_workspaces,
                            dl_wait=dl_wait, dl_timeout=dl_timeout,
                            searched_items_per_page=searched_items_per_page,
                            debug_otb=debug_otb, dryrun=dryrun, do_watch_ram=watch_ram,
                            debug_tasks=debug_tasks)
                    results += res

        nb_errors_detected = sum(not bool(res) for res in results)

        skipped_for_download_failures = s1_file_manager.get_skipped_S2_products()
        results.extend([fp for fp in skipped_for_download_failures])

        logger.debug('#############################################################################')
        if nb_errors_detected + len(skipped_for_download_failures) > 0:
            logger.warning('Execution report: %s errors detected', nb_errors_detected + len(skipped_for_download_failures))
        else:
            logger.info('Execution report: no error detected')

        if results:
            for res in results:
                logger.log(log_level(res), ' - %s', res)
        else:
            logger.info(' -> Nothing has been executed')

        download_failures = s1_file_manager.get_download_failures()
        download_timeouts = s1_file_manager.get_download_timeouts()
        return exits.Situation(
                nb_computation_errors=nb_errors_detected,
                nb_download_failures=len(download_failures),
                nb_download_timeouts=len(download_timeouts)
                )


def register_LIA_pipelines(pipelines: PipelineDescriptionSequence, produce_angles: bool):
    """
    Internal function that takes care to register all pipelines related to
    LIA map and sin(LIA) map.
    """
    dem = pipelines.register_pipeline([AgglomerateDEM], 'AgglomerateDEM',
            inputs={'insar': 'basename'})
    demproj = pipelines.register_pipeline([ExtractSentinel1Metadata, SARDEMProjection], 'SARDEMProjection', is_name_incremental=True,
            inputs={'insar': 'basename', 'indem': dem})
    xyz = pipelines.register_pipeline([SARCartesianMeanEstimation],                     'SARCartesianMeanEstimation',
            inputs={'insar': 'basename', 'indem': dem, 'indemproj': demproj})
    lia = pipelines.register_pipeline([ComputeNormals, ComputeLIA],                     'Normals|LIA', is_name_incremental=True,
            inputs={'xyz': xyz})

    # "inputs" parameter doesn't need to be specified in the following pipeline declarations
    # but we still use it for clarity!
    ortho           = pipelines.register_pipeline([filter_LIA('LIA'), OrthoRectifyLIA],        'OrthoLIA',  inputs={'in': lia}, is_name_incremental=True)
    concat          = pipelines.register_pipeline([ConcatenateLIA],                            'ConcatLIA', inputs={'in': ortho})
    pipelines.register_pipeline([SelectBestCoverage],                                          'SelectLIA', inputs={'in': concat}, product_required=produce_angles)

    ortho_sin       = pipelines.register_pipeline([filter_LIA('sin_LIA'), OrthoRectifyLIA],    'OrthoSinLIA',  inputs={'in': lia}, is_name_incremental=True)
    concat_sin      = pipelines.register_pipeline([ConcatenateLIA],                            'ConcatSinLIA', inputs={'in': ortho_sin})
    best_concat_sin = pipelines.register_pipeline([SelectBestCoverage],                        'SelectSinLIA', inputs={'in': concat_sin}, product_required=True)

    return best_concat_sin


def s1_process(config_opt,
        dl_wait=EODAG_DEFAULT_DOWNLOAD_WAIT,
        dl_timeout=EODAG_DEFAULT_DOWNLOAD_TIMEOUT,
        searched_items_per_page=20,
        dryrun=False,
        debug_otb=False,
        debug_caches=False,
        watch_ram=False,
        debug_tasks=False,
        cache_before_ortho=False):
    """
      On demand Ortho-rectification of Sentinel-1 data on Sentinel-2 grid.

      It performs the following steps:
      1. Download S1 images from S1 data provider (through eodag)
      2. Calibrate the S1 images to gamma0
      3. Orthorectify S1 images and cut their on geometric tiles
      4. Concatenate images from the same orbit on the same tile
      5. Build mask files

      Parameters have to be set by the user in the S1Processor.cfg file
    """
    def builder(config, dryrun, debug_caches):
        assert (not config.filter) or (config.keep_non_filtered_products or not config.mask_cond), \
                'Cannot purge non filtered products when mask are also produced!'

        chain_LIA_and_despeckle_inmemory    = config.filter and not config.keep_non_filtered_products
        chain_concat_and_despeckle_inmemory = False  # See issue #118

        pipelines = PipelineDescriptionSequence(config, dryrun=dryrun, debug_caches=debug_caches)

        # Calibration ... OrthoRectification
        calib_seq = [ExtractSentinel1Metadata, AnalyseBorders, Calibrate]
        if config.removethermalnoise:
            calib_seq += [CorrectDenoising]
        calib_seq += [CutBorders]

        if cache_before_ortho:
            pipelines.register_pipeline(calib_seq,      'PrepareForOrtho', product_required=False, is_name_incremental=True)
            pipelines.register_pipeline([OrthoRectify], 'OrthoRectify',    product_required=False)
        else:
            calib_seq += [OrthoRectify]
            pipelines.register_pipeline(calib_seq, 'FullOrtho', product_required=False, is_name_incremental=True)

        calibration_is_done_in_S1 = config.calibration_type in ['sigma', 'beta', 'gamma', 'dn']

        # Concatenation (... + Despeckle)  // not working yet, see issue #118
        concat_seq = [Concatenate]
        if chain_concat_and_despeckle_inmemory:
            concat_seq.append(SpatialDespeckle)
            need_to_keep_non_filtered_products = False
        else:
            need_to_keep_non_filtered_products = True

        concat_S2 = pipelines.register_pipeline(concat_seq, product_required=calibration_is_done_in_S1, is_name_incremental=True)
        last_product_S2 = concat_S2

        required_workspaces = [WorkspaceKinds.TILE]

        # LIA Calibration (...+ Despeckle)
        if config.calibration_type == 'normlim':
            apply_LIA_seq = [ApplyLIACalibration]
            if chain_LIA_and_despeckle_inmemory:
                apply_LIA_seq.append(SpatialDespeckle)
                need_to_keep_non_filtered_products = False
            else:
                need_to_keep_non_filtered_products = True

            concat_sin = register_LIA_pipelines(pipelines, produce_angles=config.produce_lia_map)
            apply_LIA = pipelines.register_pipeline(apply_LIA_seq, product_required=True,
                    inputs={'sin_LIA': concat_sin, 'concat_S2': concat_S2}, is_name_incremental=True)
            last_product_S2 = apply_LIA
            required_workspaces.append(WorkspaceKinds.LIA)

        # Masking
        if config.mask_cond:
            pipelines.register_pipeline([BuildBorderMask, SmoothBorderMask], 'GenerateMask',
                    product_required=True, inputs={'in': last_product_S2})

        # Despeckle in non-inmemory case
        if config.filter:
            # Use SpatialDespeckle, only if filter ∈ [lee, gammamap, frost, kuan]
            required_workspaces.append(WorkspaceKinds.FILTER)
            if need_to_keep_non_filtered_products:  # config.keep_non_filtered_products:
                # Define another pipeline if chaining cannot be done in memory
                pipelines.register_pipeline([SpatialDespeckle], product_required=True,
                        inputs={'in': last_product_S2})

        return pipelines, required_workspaces

    return do_process_with_pipeline(config_opt, builder,
            searched_items_per_page=searched_items_per_page,
            dl_wait=dl_wait, dl_timeout=dl_timeout,
            dryrun=dryrun,
            debug_otb=debug_otb,
            debug_caches=debug_caches,
            watch_ram=watch_ram,
            debug_tasks=debug_tasks,
            )


def s1_process_lia(config_opt,
        dl_wait=EODAG_DEFAULT_DOWNLOAD_WAIT,
        dl_timeout=EODAG_DEFAULT_DOWNLOAD_TIMEOUT,
        searched_items_per_page=20,
        dryrun=False,
        debug_otb=False,
        debug_caches=False,
        watch_ram=False,
        debug_tasks=False,
        ):
    """
      Generate Local Incidence Angle Maps on S2 geometry.

      1. Determine the S1 products to process
          Given a list of S2 tiles, we first determine the day that'll the best
          coverage of each S2 tile in terms of S1 products.

          In case there is no single day that gives the best coverage for all
          S2 tiles, we try to determine the best solution that minimizes the
          number of S1 products to download and process.
      2. Process these S1 products
    """
    def builder(config, dryrun, debug_caches):
        pipelines = PipelineDescriptionSequence(config, dryrun=dryrun, debug_caches=debug_caches)
        register_LIA_pipelines(pipelines, produce_angles=config.produce_lia_map)
        required_workspaces = [WorkspaceKinds.LIA]
        return pipelines, required_workspaces

    return do_process_with_pipeline(config_opt, builder,
            dl_wait=dl_wait, dl_timeout=dl_timeout,
            searched_items_per_page=searched_items_per_page,
            dryrun=dryrun,
            debug_caches=debug_caches,
            debug_otb=debug_otb,
            watch_ram=watch_ram,
            debug_tasks=debug_tasks,
            )

# ======================================================================
def cli_execute(processing, *args, **kwargs):
    """
    Factorize code common to all S1Tiling CLI entry points (exception
    translation into exit codes...)
    """
    try:
        situation = processing(*args, **kwargs)
        # logger.debug('nominal exit: %s', situation.code)
        return situation.code
    except exceptions.ConfigurationError as e:
        # Logger object won't exist at this time, hence we'll use click
        # report mechanism
        click.echo(f"Error: {e}", err=True)
        return e.code
    except exceptions.Error as e:
        if logger:
            logger.critical(f"Error: {e}")
        else:
            click.echo(f"Error: {e}", err=True)
        return e.code
    except BaseException as e:
        if logger:
            logger.critical(e)
        else:
            click.echo(f"Error: {e}", err=True)
        # logger.exception(e)
        return exits.UNKNOWN_REASON


# ======================================================================
@click.command(context_settings=dict(help_option_names=["-h", "--help"]))
@click.version_option()
@click.option(
        "--cache-before-ortho/--no-cache-before-ortho",
        is_flag=True,
        default=False,
        help="""Force to store Calibration|Cutting result on disk before orthorectorectification.

        BEWARE, this option will produce temporary files that you'll need to explicitely delete.""")
@click.option(
        "--searched_items_per_page",
        default=20,
        help="Number of products simultaneously requested by eodag"
        )
@click.option(
        "--eodag_download_timeout",
        default=20,
        help="If download fails, maximum time in mins before stop retrying to download (default: 20 mins)"
        )
@click.option(
        "--eodag_download_wait",
        default=2,
        help="If download fails, wait time in minutes between two download tries (default: 2 mins)"
        )
@click.option(
        "--dryrun",
        is_flag=True,
        help="Display the processing shall would be realized, but none is done.")
@click.option(
        "--debug-otb",
        is_flag=True,
        help="Investigation mode were OTB Applications are directly used without Dask in order to run them through gdb for instance.")
@click.option(
        "--debug-caches",
        is_flag=True,
        help="Investigation mode were intermediary cached files are not purged.")
@click.option(
        "--watch-ram",
        is_flag=True,
        help="Trigger investigation mode for watching memory usage")
@click.option(
        "--graphs", "debug_tasks",
        is_flag=True,
        help="Generate SVG images showing task graphs of the processing flows")
@click.argument('config_filename', type=click.Path(exists=True))
def run( searched_items_per_page, dryrun, debug_caches, debug_otb, watch_ram,
         debug_tasks, cache_before_ortho, config_filename,
         eodag_download_wait, eodag_download_timeout):
    """
    This function is used as entry point to create console scripts with setuptools.
    """
    sys.exit(
            cli_execute(s1_process, config_filename,
                        dl_wait=eodag_download_wait, dl_timeout=eodag_download_timeout,
                        searched_items_per_page=searched_items_per_page,
                        dryrun=dryrun,
                        debug_otb=debug_otb,
                        debug_caches=debug_caches,
                        watch_ram=watch_ram,
                        debug_tasks=debug_tasks,
                        cache_before_ortho=cache_before_ortho))

# ======================================================================
@click.command(context_settings=dict(help_option_names=["-h", "--help"]))
@click.version_option()
@click.option(
        "--searched_items_per_page",
        default=20,
        help="Number of products simultaneously requested by eodag"
        )
@click.option(
        "--eodag_download_timeout",
        default=20,
        help="If download fails, maximum time in mins before stop retrying to download"
        )
@click.option(
        "--eodag_download_wait",
        default=2,
        help="If download fails, wait time in minutes between two download tries"
        )
@click.option(
        "--dryrun",
        is_flag=True,
        help="Display the processing shall would be realized, but none is done.")
@click.option(
        "--debug-otb",
        is_flag=True,
        help="Investigation mode were OTB Applications are directly used without Dask in order to run them through gdb for instance.")
@click.option(
        "--debug-caches",
        is_flag=True,
        help="Investigation mode were intermediary cached files are not purged.")
@click.option(
        "--watch-ram",
        is_flag=True,
        help="Trigger investigation mode for watching memory usage")
@click.option(
        "--graphs", "debug_tasks",
        is_flag=True,
        help="Generate SVG images showing task graphs of the processing flows")
@click.argument('config_filename', type=click.Path(exists=True))
def run_lia( searched_items_per_page, dryrun, debug_otb, debug_caches, watch_ram,
         debug_tasks, config_filename, eodag_download_wait, eodag_download_timeout):
    """
    This function is used as entry point to create console scripts with setuptools.
    """
    sys.exit(
            cli_execute(s1_process_lia, config_filename,
                        dl_wait=eodag_download_wait, dl_timeout=eodag_download_timeout,
                        searched_items_per_page=searched_items_per_page,
                        dryrun=dryrun,
                        debug_otb=debug_otb,
                        debug_caches=debug_caches,
                        watch_ram=watch_ram,
                        debug_tasks=debug_tasks))

# ======================================================================
if __name__ == '__main__':  # Required for Dask: https://github.com/dask/distributed/issues/2422
    run()<|MERGE_RESOLUTION|>--- conflicted
+++ resolved
@@ -160,11 +160,7 @@
         # Round coverage at 3 digits as tile footprint has a very limited precision
         current_coverage = round(current_coverage, 3)
         if current_coverage < 1.:
-<<<<<<< HEAD
-            logger.warning("Tile %s has insuficient DEM coverage (%s%%)",
-=======
-            logger.warning("Tile %s has insufficient SRTM coverage (%s%%)",
->>>>>>> 0eefa0e4
+            logger.warning("Tile %s has insufficient DEM coverage (%s%%)",
                     tile, 100 * current_coverage)
         else:
             logger.info("-> %s coverage = %s => OK", tile, current_coverage)
@@ -414,14 +410,8 @@
 
         logger.info("Required DEM tiles: %s", list(needed_dem_tiles.keys()))
 
-<<<<<<< HEAD
         if not check_dem_tiles(config, needed_dem_tiles):
-            logger.critical("Some DEM tiles are missing, exiting ...")
-            sys.exit(exits.MISSING_DEM)
-=======
-        if not check_srtm_tiles(config, needed_srtm_tiles):
             raise exceptions.MissingDEMError()
->>>>>>> 0eefa0e4
 
         if not os.path.exists(config.GeoidFile):
             raise exceptions.MissingGeoidError(config.GeoidFile)
