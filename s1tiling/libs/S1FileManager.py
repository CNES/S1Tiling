--- conflicted
+++ resolved
@@ -4,13 +4,8 @@
 #   Program:   S1Processor
 #
 #   All rights reserved.
-<<<<<<< HEAD
-#   Copyright 2017-2023 (c) CNES.
-#   Copyright 2022-2023 (c) CS GROUP France.
-=======
 #   Copyright 2017-2024 (c) CNES.
 #   Copyright 2022-2024 (c) CS GROUP France.
->>>>>>> 4bf868db
 #
 #   This file is part of S1Tiling project
 #       https://gitlab.orfeo-toolbox.org/s1-tiling/s1tiling
@@ -47,7 +42,6 @@
 from pathlib import Path
 import re
 import shutil
-import sys
 import tempfile
 from typing import List, Optional
 
@@ -64,13 +58,8 @@
 
 import numpy as np
 
-<<<<<<< HEAD
 from s1tiling.libs import exceptions
-from .Utils import get_shape, list_dirs, Layer, extract_product_start_time, get_orbit_direction, get_relative_orbit
-=======
-from s1tiling.libs import exits
 from .Utils import (get_shape, list_dirs, Layer, extract_product_start_time, get_orbit_direction, get_relative_orbit, find_dem_intersecting_poly)
->>>>>>> 4bf868db
 from .S1DateAcquisition import S1DateAcquisition
 from .otbpipeline import mp_worker_config
 from .outcome import DownloadOutcome
@@ -397,13 +386,9 @@
     """
     logging.info("Starting download of %s...", product)
     ok_msg = f"Successful download (and extraction) of {product}"  # because eodag'll clear product
-<<<<<<< HEAD
     prod_id = product.as_dict()['id']
     zip_file = os.path.join(raw_directory, prod_id) + '.zip'
-=======
-    file = os.path.join(raw_directory, product.as_dict()['id']) + '.zip'
     path: DownloadOutcome
->>>>>>> 4bf868db
     try:
         path = DownloadOutcome(
                 dag.download(
