--- conflicted
+++ resolved
@@ -3,13 +3,9 @@
 # =========================================================================
 #   Program:   S1Processor
 #
-<<<<<<< HEAD
-#   Copyright 2017-2023 (c) CNES. All rights reserved.
-=======
 #   All rights reserved.
 #   Copyright 2017-2023 (c) CNES.
 #   Copyright 2022-2023 (c) CS GROUP France.
->>>>>>> 0a914ba7
 #
 #   This file is part of S1Tiling project
 #       https://gitlab.orfeo-toolbox.org/s1-tiling/s1tiling
@@ -61,11 +57,7 @@
 import numpy as np
 
 from s1tiling.libs import exceptions
-<<<<<<< HEAD
 from .Utils import (get_shape, list_dirs, Layer, extract_product_start_time, get_orbit_direction, get_relative_orbit, find_dem_intersecting_poly, get_platform_from_s1_raster)
-=======
-from .Utils import get_shape, list_dirs, Layer, extract_product_start_time, get_orbit_direction, get_relative_orbit
->>>>>>> 0a914ba7
 from .S1DateAcquisition import S1DateAcquisition
 from .otbpipeline import mp_worker_config
 from .outcome import Outcome
