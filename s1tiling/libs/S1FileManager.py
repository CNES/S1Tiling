--- conflicted
+++ resolved
@@ -44,23 +44,14 @@
 import re
 import shutil
 import tempfile
-<<<<<<< HEAD
 from typing import Callable, Dict, List, Optional, Tuple, Union
-
-from eodag.api.core          import EODataAccessGateway
-from eodag.api.search_result import SearchResult
-from eodag.api.product       import EOProduct
-from eodag.utils.logging     import setup_logging
-from eodag.utils.exceptions  import NotAvailableError
-=======
-from typing import List, Optional
 
 from requests.exceptions     import ReadTimeout
 from eodag.api.core          import EODataAccessGateway
+from eodag.api.product       import EOProduct
 from eodag.api.search_result import SearchResult
+from eodag.utils.exceptions  import NotAvailableError
 from eodag.utils.logging     import setup_logging
-from eodag.utils.exceptions  import NotAvailableError, DownloadError
->>>>>>> e4e5570f
 from eodag.utils             import get_geometry_from_various
 try:
     from shapely.errors import TopologicalError
@@ -69,30 +60,19 @@
 
 import numpy as np
 
-<<<<<<< HEAD
-from s1tiling.libs import exceptions
-from .Utils import (
+from s1tiling.libs      import exceptions
+from .Utils             import (
     get_shape, list_dirs, Layer, extract_product_start_time, get_orbit_direction, get_relative_orbit, find_dem_intersecting_poly,
 )
 from .S1DateAcquisition import S1DateAcquisition
-from .configuration import Configuration
-from .otbpipeline import mp_worker_config
-from .outcome import Outcome
-=======
-from s1tiling.libs      import exceptions
-from .Utils             import (get_shape, list_dirs, Layer, extract_product_start_time, get_orbit_direction, get_relative_orbit, find_dem_intersecting_poly)
-from .S1DateAcquisition import S1DateAcquisition
+from .configuration     import Configuration
 from .otbpipeline       import mp_worker_config
 from .outcome           import DownloadOutcome
->>>>>>> e4e5570f
 
 setup_logging(verbose=1)
 
 logger = logging.getLogger('s1tiling.filemanager')
-<<<<<<< HEAD
-=======
-
->>>>>>> e4e5570f
+
 
 # Default configuration value for people using S1Tiling API functions s1_process, and s1_process_lia.
 EODAG_DEFAULT_DOWNLOAD_WAIT         = 2   #: If download fails, wait time in minutes between two download tries
@@ -175,16 +155,12 @@
 
 
 def does_final_product_need_to_be_generated_for(
-<<<<<<< HEAD
     product:       EOProduct,
     tile_name:     str,
     polarizations: List[str],
     cfg:           Configuration,
     s2images:      List[str]
 ) -> bool:
-=======
-        product, tile_name, polarizations, cfg, s2images):
->>>>>>> e4e5570f
     """
     Tells whether finals products associated to a tile needs to be generated.
 
@@ -255,16 +231,12 @@
 
 
 def _filter_images_providing_enough_cover_by_pair(
-<<<<<<< HEAD
     products:     Union[List[EOProduct], List[Dict]],  # EOProduct or content_info
     target_cover: float,
     ident:        Callable[[Union[EOProduct,Dict]], str],
     get_cover:    Callable[[Union[EOProduct,Dict]], float],
     get_orbit:    Callable[[Union[EOProduct,Dict]], int],
 ) -> Union[List[EOProduct], List[Dict]]:
-=======
-        products, target_cover, ident, get_cover, get_orbit):
->>>>>>> e4e5570f
     """
     Associate products of the same date and orbit into pairs (at most),
     to compute the total coverage of the target zone.
@@ -417,7 +389,11 @@
         kept_products.append(ci)
     return kept_products
 
-def _keep_requested_platforms(content_info, rq_platform_list):
+
+def _keep_requested_platforms(
+    content_info: List[Dict],
+    rq_platform_list: List[str]
+) -> List[Dict]:
     """
     Takes care of discarding products that don't match the requested platform specification.
 
@@ -440,43 +416,13 @@
     return kept_products
 
 
-<<<<<<< HEAD
-def _keep_requested_platforms(
-    content_info: List[Dict],
-    rq_platform_list: List[str]
-) -> List[Dict]:
-    """
-    Takes care of discarding products that don't match the requested platform specification.
-
-    Note: Beware that specifications could be contradictory and end up discarding everything.
-    """
-    if not rq_platform_list:
-        return content_info
-    kept_products = []
-    for ci in content_info:
-        p        = ci['product']
-        platform = ci['platform']
-        logger.debug('CHECK platform: %s / %s', p, platform)
-
-        if rq_platform_list:
-            if platform not in rq_platform_list:
-                logger.debug('Discard %s as its platform (%s) differs from the requested ones %s',
-                        p.name, platform, rq_platform_list)
-                continue
-        kept_products.append(ci)
-    return kept_products
-
-
 def _download_and_extract_one_product(
     dag:           EODataAccessGateway,
     raw_directory: str,
     dl_wait:       int,
     dl_timeout:    int,
     product:       EOProduct
-) -> Outcome[str, EOProduct]:
-=======
-def _download_and_extract_one_product(dag, raw_directory, dl_wait, dl_timeout, product) -> DownloadOutcome:
->>>>>>> e4e5570f
+) -> DownloadOutcome[str, EOProduct]:
     """
     Takes care of downloading exactly one remote product and unzipping it,
     if required.
@@ -487,16 +433,7 @@
     ok_msg = f"Successful download (and extraction) of {product}"  # because eodag'll clear product
     prod_id = product.as_dict()['id']
     zip_file = os.path.join(raw_directory, prod_id) + '.zip'
-<<<<<<< HEAD
-    try:
-        path : Outcome[str, EOProduct] = Outcome(dag.download(
-            product,           # EODAG will clear this variable
-            extract=True,      # Let's eodag do the job
-            wait=dl_wait,      # Wait time in minutes between two download tries
-            timeout=dl_timeout # Maximum time in mins before stop retrying to download (default=20’)
-            ))
-=======
-    path: DownloadOutcome
+    path: DownloadOutcome[str, EOProduct]
     try:
         path = DownloadOutcome(
                 dag.download(
@@ -506,7 +443,6 @@
                     timeout=dl_timeout # Maximum time in mins before stop retrying to download (default=20’)
                 ),
                 product)
->>>>>>> e4e5570f
         logging.debug(ok_msg)
         if os.path.exists(zip_file) :
             try:
@@ -520,12 +456,7 @@
         if not os.path.exists(manifest):
             logger.error('Actually download of %s failed, the expected manifest could not be found (%s)', prod_id, manifest)
             e = exceptions.CorruptedDataSAFEError(manifest)
-<<<<<<< HEAD
-            path = Outcome(e)
-            path.add_related_filename(product)
-=======
             path = DownloadOutcome(e, product)
->>>>>>> e4e5570f
     except BaseException as e:  # pylint: disable=broad-except
         logger.warning('%s', e)  # EODAG error message is good and precise enough, just use it!
         # logger.error('Product is %s', product_property(product, 'storageStatus', 'online?'))
@@ -536,7 +467,7 @@
         # logger.exception(e)
         ## Traceback (most recent call last):
         ##   File "s1tiling/libs/S1FileManager.py", line 350, in _download_and_extract_one_product
-        ##     path = Outcome(dag.download(
+        ##     path = DownloadOutcome(dag.download(
         ##   File "site-packages/eodag/api/core.py", line 1487, in download
         ##     path = product.download(
         ##   File "site-packages/eodag/api/product/_product.py", line 288, in download
@@ -551,7 +482,6 @@
     return path
 
 
-<<<<<<< HEAD
 def _parallel_download_and_extraction_of_products(  # pylint: disable=too-many-arguments
     dag:           EODataAccessGateway,
     raw_directory: str,
@@ -560,12 +490,7 @@
     tile_name:     str,
     dl_wait:       int,
     dl_timeout:    int,
-) -> List[Outcome]:
-=======
-def _parallel_download_and_extraction_of_products(
-        dag, raw_directory, products, nb_procs: int, tile_name: str, dl_wait: int, dl_timeout: int
 ) -> List[DownloadOutcome]:
->>>>>>> e4e5570f
     """
     Takes care of downloading exactly all remote products and unzipping them,
     if required, in parallel.
@@ -580,24 +505,12 @@
     with multiprocessing.Pool(nb_procs, mp_worker_config, [log_queue]) as pool:
         log_queue_listener.start()
         try:
-<<<<<<< HEAD
-            for count, result in enumerate(pool.imap_unordered(dl_work, products), 1):
-                # logger.debug('DL -> %s', result)
-                if result:
-                    logger.info("%s correctly downloaded", result.value())
-                    logger.info(' --> Downloading products for %s... %s%%', tile_name, count * 100. / len(products))
-                    paths.append(result)
-                else:
-                    logger.warning("Cannot download %s", result.related_filenames())
-                    # TODO: make it possible to detect missing products in the analysis
-                    paths.append(result)
-=======
             # In case timeout happens, we try again if and only if we have been able to
             # download other products after the timeout.
             # -> IOW, downloading instability justifies trying again.
             # /> On the contrary, on a complete network failure, we should not try again and again...
             while len(products) > 0:
-                products_in_timeout = []
+                products_in_timeout : List[EOProduct] = []
                 nb_successes_since_timeout = 0
                 for count, result in enumerate(pool.imap_unordered(dl_work, products), 1):
                     # logger.debug('DL -> %s', result)
@@ -620,7 +533,6 @@
                     logger.info("Attempting again to download %s products on timeout...", len(products))
                 elif len(products_in_timeout) > 0:
                     paths.extend(products_in_timeout)
->>>>>>> e4e5570f
         finally:
             pool.close()
             pool.join()
@@ -643,18 +555,7 @@
     Eventually, the S1 products are scanned for the raster images of
     polarisation compatible with the requested one(s).
     """
-<<<<<<< HEAD
     def __init__(self, cfg: Configuration) -> None:
-        self.cfg              = cfg
-        self.raw_raster_list  : List[S1DateAcquisition] = []
-        self.nb_images        = 0
-
-        # Failures related to download (e.g. missing products)
-        self.__download_failures              : List[Outcome]            = []
-        self.__failed_S1_downloads_by_S2_uid  : Dict[str, List[Outcome]] = {}  # by S2 unique id: date + rel_orbit
-        self.__skipped_S2_products            : List[str]                = []
-=======
-    def __init__(self, cfg) -> None:
         # Configuration
         self.cfg              = cfg
         self.__searched_items_per_page = getattr(cfg, 'searched_items_per_page', EODAG_DEFAULT_SEARCH_ITEMS_PER_PAGE)
@@ -662,15 +563,14 @@
         self.__dl_wait                 = getattr(cfg, 'dl_wait',                 EODAG_DEFAULT_DOWNLOAD_WAIT)
         self.__dl_timeout              = getattr(cfg, 'dl_timeout',              EODAG_DEFAULT_DOWNLOAD_TIMEOUT)
 
-        self.raw_raster_list  = []
+        self.raw_raster_list  : List[S1DateAcquisition] = []
         self.nb_images        = 0
 
         # Failures related to download (e.g. missing products)
         self.__search_failures                = 0
-        self.__download_failures              = []
-        self.__failed_S1_downloads_by_S2_uid  = {}  # by S2 unique id: date + rel_orbit
-        self.__skipped_S2_products            = []
->>>>>>> e4e5570f
+        self.__download_failures              : List[DownloadOutcome]            = []
+        self.__failed_S1_downloads_by_S2_uid  : Dict[str, List[DownloadOutcome]] = {}  # by S2 unique id: date + rel_orbit
+        self.__skipped_S2_products            : List[str]                        = []
 
         self.__tmpdemdir      : Optional[tempfile.TemporaryDirectory] = None
         self.__caching_option = cfg.cache_dem_by
@@ -724,23 +624,19 @@
         """
         return self.__skipped_S2_products
 
-<<<<<<< HEAD
-    def get_download_failures(self) -> List[Outcome]:
-        """
-        Returns the list of download failures as a list of :class:Outcome`
-        """
-=======
     def get_search_failures(self) -> int:
         """Returns the number of times querying matching products failed"""
         return self.__search_failures
 
-    def get_download_failures(self):
->>>>>>> e4e5570f
+    def get_download_failures(self) -> List[DownloadOutcome]:
+        """
+        Returns the list of download failures as a list of :class:DownloadOutcome`
+        """
         return self.__download_failures
 
-    def get_download_timeouts(self) -> List[Outcome]:
-        """
-        Returns the list of download timeours as a list of :class:Outcome`
+    def get_download_timeouts(self) -> List[DownloadOutcome]:
+        """
+        Returns the list of download timeours as a list of :class:DownloadOutcome`
         """
         return list(filter(lambda f: isinstance(f.error(), NotAvailableError), self.__download_failures))
 
@@ -820,24 +716,17 @@
             self._refresh_s1_product_list()  # TODO: decremental update
             self._update_s1_img_list_for(tile_name)
 
-<<<<<<< HEAD
     def _search_products(  # pylint: disable=too-many-arguments
         self,
         dag:                            EODataAccessGateway,
         extent:                         Dict[str, int],
         first_date:                     str,
         last_date:                      str,
-        platform_list, orbit_direction: str,
+        platform_list:                  List[str],
+        orbit_direction:                str,
         relative_orbit_list:            List[int],
         polarization:                   str,
-        searched_items_per_page:        int
-=======
-    def _search_products(
-            self, dag: EODataAccessGateway,
-            extent, first_date, last_date,
-            platform_list, orbit_direction, relative_orbit_list, polarization,
-            dryrun
->>>>>>> e4e5570f
+        dryrun: bool,
     ) -> SearchResult:
         """
         Process with the call to eodag search.
@@ -854,25 +743,6 @@
         dag_orbit_dir_param     = k_dir_assoc.get(orbit_direction, None)  # None => all
         dag_orbit_list_param    = relative_orbit_list[0] if len(relative_orbit_list) == 1 else None
         dag_platform_list_param = platform_list[0] if len(platform_list) == 1 else None
-<<<<<<< HEAD
-        while True:
-            page_products, _ = dag.search(
-                    page=page, items_per_page=searched_items_per_page,
-                    productType=product_type,
-                    start=first_date, end=last_date,
-                    box=extent,
-                    # If we have eodag v1.6, we try to filter product during the search request
-                    polarizationMode=dag_polarization_param,
-                    sensorMode="IW",
-                    orbitDirection=dag_orbit_dir_param,        # None => all
-                    relativeOrbitNumber=dag_orbit_list_param,  # List doesn't work. Single number yes!
-                    platformSerialIdentifier=dag_platform_list_param,
-                    )
-            logger.info("%s remote S1 products returned in page %s: %s", len(page_products), page, page_products)
-            products.extend(page_products)
-            page += 1
-            if len(page_products) < searched_items_per_page:
-=======
         while True:  # While we haven't analysed all search result pages
             timeout : Optional[ReadTimeout] = None
             for _ in range(self.__nb_max_search_retries):
@@ -902,7 +772,6 @@
                 raise RuntimeError(f"Product search has timeout'd {self.__nb_max_search_retries} times") from timeout
 
             if len(page_products) < self.__searched_items_per_page:
->>>>>>> e4e5570f
                 break
         logger.debug("%s remote S1 products found: %s", len(products), products)
         ##for p in products:
@@ -987,14 +856,8 @@
         # self._refresh_s1_product_list()  # No need: as it has been done at startup, and after download
                                            # And let's suppose nobody deletd files
                                            # manually!
-<<<<<<< HEAD
-        products = list(filter(lambda p: ident(p) not in self._product_list, products)) 
+        products = list(filter(lambda p: ident(p) not in self._product_list, products))
         # products = [p for p in products if ident(p) not in self._product_list ]
-=======
-        products = [p for p in products
-                if p.as_dict()['id'] not in self._product_list.keys()
-                ]
->>>>>>> e4e5570f
         # logger.debug('Products cache: %s', self._product_list.keys())
         logger.debug("%s remote S1 product(s) are not yet in the cache: %s", len(products), products)
         if not products:  # no need to continue
@@ -1007,11 +870,7 @@
         polarizations = polarization.lower().split(' ')
         s2images_pat = f's1?_{tile_name}_*.tif'
         logger.debug('Search %s for %s on disk in %s(/filtered)/%s', s2images_pat, polarizations, tile_out_dir, tile_name)
-<<<<<<< HEAD
         def glob1(pat, *paths) -> List[str]:
-=======
-        def glob1(pat, *paths):
->>>>>>> e4e5570f
             pathname = glob.escape(os.path.join(*paths))
             return [os.path.basename(p) for p in glob.glob(os.path.join(pathname, pat))]
         s2images = glob1(s2images_pat, tile_out_dir, tile_name) + glob1(s2images_pat, tile_out_dir, "filtered", tile_name)
@@ -1022,7 +881,6 @@
                 ]
         return products
 
-<<<<<<< HEAD
     def _download(  # pylint: disable=too-many-arguments
         self,
         dag:                     EODataAccessGateway,
@@ -1039,21 +897,8 @@
         relative_orbit_list:     List[int],
         polarization:            str,
         cover:                   float,
-        searched_items_per_page: int,
         dryrun:                  bool,
-        dl_wait:                 int,
-        dl_timeout:              int
-    ) -> List[Outcome]:
-=======
-    def _download(
-            self, dag: EODataAccessGateway,
-            lonmin, lonmax, latmin, latmax,
-            first_date, last_date,
-            tile_out_dir, tile_name: str,
-            platform_list, orbit_direction, relative_orbit_list, polarization, cover,
-            dryrun
     ) -> List[DownloadOutcome]:
->>>>>>> e4e5570f
         """
         Process with the call to eodag search + filter + download.
 
@@ -1065,24 +910,17 @@
                 'lonmax': lonmax,
                 'latmin': latmin,
                 'latmax': latmax
-<<<<<<< HEAD
-        }
-        products = self._search_products(dag, extent,
-                first_date, last_date, platform_list, orbit_direction, relative_orbit_list,
-                polarization, searched_items_per_page)
-=======
                 }
         try:
-            products = self._search_products(
+            sproducts = self._search_products(
                     dag, extent,
                     first_date, last_date, platform_list, orbit_direction, relative_orbit_list,
                     polarization, dryrun)
         except Exception as e:
             self.__search_failures += 1
             raise RuntimeError(f"Cannot request products for tile {tile_name} on data provider: {e}") from e
->>>>>>> e4e5570f
-
-        products = self._filter_products(list(products), extent, tile_out_dir, tile_name, polarization, cover)
+
+        products = self._filter_products(list(sproducts), extent, tile_out_dir, tile_name, polarization, cover)
 
         # And finally download all!
         # TODO: register downloading into Dask
@@ -1108,18 +946,11 @@
         logger.info("Remote S1 products saved into %s", [p.value() for p in paths if p.has_value()])
         return paths
 
-<<<<<<< HEAD
-    def download_images(  # pylint: disable=too-many-arguments
+    def download_images(
         self,
-        searched_items_per_page: int,
-        dl_wait:                 int,
-        dl_timeout:              int,
-        dryrun:                  bool=False,
-        tiles:                   Optional[List[str]]=None
+        dryrun: bool=False,
+        tiles:  Optional[List[str]]=None
     ) -> None:
-=======
-    def download_images(self, dryrun=False, tiles=None) -> None:
->>>>>>> e4e5570f
         """ This method downloads the required images if download is True"""
         if not self.cfg.download:
             logger.info("Using images already downloaded, as per configuration request")
@@ -1135,18 +966,11 @@
             tile_list = re.split(r'\s*,\s*', self.roi_by_tiles)
         logger.debug("Tiles requested to download: %s", tile_list)
 
-<<<<<<< HEAD
-        downloaded_products: List[Outcome] = []
+        self.__failed_S1_downloads_by_S2_uid = {}  # Needs to be reset for each tile!
+        downloaded_products: List[DownloadOutcome] = []
         layer = Layer(self.cfg.output_grid)  # TODO: This could be cached
         for current_tile in layer:
             tile_name : str = current_tile.GetField('NAME')
-=======
-        self.__failed_S1_downloads_by_S2_uid = {}  # Needs to be reset for each tile!
-        downloaded_products = []
-        layer = Layer(self.cfg.output_grid)
-        for current_tile in layer:
-            tile_name = current_tile.GetField('NAME')
->>>>>>> e4e5570f
             if tile_name in tile_list:
                 tile_footprint = current_tile.GetGeometryRef().GetGeometryRef(0)
                 latmin = np.min([p[1] for p in tile_footprint.GetPoints()])
@@ -1165,31 +989,22 @@
                         cover=self.cfg.tile_to_product_overlap_ratio,
                         dryrun=dryrun)
         if downloaded_products:
-            failed_products: List[Outcome] = list(filter(lambda p: not p, downloaded_products))
+            failed_products: List[DownloadOutcome] = list(filter(lambda p: not p, downloaded_products))
             if failed_products:
                 self._analyse_download_failures(failed_products)
             success_products = [p.value() for p in filter(lambda p: p.has_value(), downloaded_products)]
             self._refresh_s1_product_list(success_products)  # incremental update
 
-<<<<<<< HEAD
-    def _analyse_download_failures(self, failed_products: List[Outcome]) -> None:
-=======
-    def _analyse_download_failures(self, failed_products) -> None:
->>>>>>> e4e5570f
+    def _analyse_download_failures(self, failed_products: List[DownloadOutcome]) -> None:
         """
         Record the download failures and mark S2 products that cannot be generated.
         """
         logger.warning('Some products could not be downloaded. Analysing donwload failures...')
         for fp in failed_products:
             logger.warning('* %s', fp.error())
-<<<<<<< HEAD
-            prod: EOProduct = fp.related_filenames()[0]  # expect only 1
+            prod: EOProduct = fp.related_product()
             start_time = extract_product_start_time(prod.as_dict()['id'])
             day   = '{YYYY}{MM}{DD}'.format_map(start_time) if start_time else "????????"
-=======
-            prod  = fp.related_product()
-            day   = '{YYYY}{MM}{DD}'.format_map(extract_product_start_time(prod.as_dict()['id']))
->>>>>>> e4e5570f
             orbit = product_property(prod, 'relativeOrbitNumber')
             key = f'{day}#{orbit}'
             if key in self.__failed_S1_downloads_by_S2_uid:
@@ -1214,13 +1029,8 @@
         # Filter with new product only
         if new_products:
             logger.debug('new products:')
-<<<<<<< HEAD
             for new_product in new_products:
                 logger.debug('-> %s', new_product)
-=======
-            for np in new_products:
-                logger.debug('-> %s', np)
->>>>>>> e4e5570f
             # content is DirEntry
             # NEW is str!! Always
             # logger.debug('content[0]: %s -> %s', type(content[0]), content[0])
