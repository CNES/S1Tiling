--- conflicted
+++ resolved
@@ -42,15 +42,12 @@
 from osgeo import gdal
 import otbApplication as otb
 
-<<<<<<< HEAD
 from .otbpipeline import (StepFactory, _FileProducingStepFactory, OTBStepFactory,
         ExecutableStepFactory, in_filename, out_filename, tmp_filename, AbstractStep,
         otb_version, _check_input_step_type, _fetch_input_data, OutputFilenameGenerator,
         OutputFilenameGeneratorList, TemplateOutputFilenameGenerator,
-        ReplaceOutputFilenameGenerator, commit_execution, is_running_dry)
-=======
-from .otbpipeline import StepFactory, in_filename, out_filename, get_task_name, Step, AbstractStep, otb_version
->>>>>>> 005855c1
+        ReplaceOutputFilenameGenerator, commit_execution, is_running_dry,
+        get_task_name, Step)
 from . import Utils
 from ..__meta__ import __version__
 
@@ -574,45 +571,8 @@
 
         Also, inject files to remove
         """
-<<<<<<< HEAD
         meta = super().complete_meta(meta, all_inputs)  # Needs a valid basename
         meta['out_extended_filename_complement'] = "?&gdal:co:COMPRESS=DEFLATE"
-=======
-        meta = meta.copy()
-        out_file = out_filename(meta)
-        out_dir = self.output_directory(meta)
-        if isinstance(out_file, list):
-            logger.debug('Register files to remove after concatenation: %s', out_file)
-            meta['files_to_remove'] = out_file
-            _, out_file = os.path.split(out_file[0])
-            task_basename = re.sub(r'(?<=t)\d+(?=\.)', lambda m: 'x' * len(m.group()), out_file)
-            meta['basename'] = task_basename
-            logger.debug("Concatenation result of %s goes into %s", out_file, meta['basename'])
-        else:
-            _, out_file = os.path.split(out_file)
-            task_basename = re.sub(r'(?<=t)\d+(?=\.)', lambda m: 'x' * len(m.group()), out_file)
-            meta['basename'] = out_file
-            logger.debug("Only one file to concatenate, just move it (%s)", out_file)
-            # We need to be sure neither out_filename(meta) nor task_name(meta) (i.e. txxxxxx file) exist
-            # when there is just a single input file
-            def check_product(meta):
-                task_name       = get_task_name(meta)
-                filename        = out_filename(meta)
-                exist_task_name = os.path.isfile(task_name)
-                exist_file_name = os.path.isfile(filename)
-                logger.debug('Checking concatenation product:\n- %s => %s\n- %s => %s',
-                        task_name, '∃' if exist_task_name else '∅',
-                        filename,  '∃' if exist_file_name else '∅')
-                return exist_task_name or exist_file_name
-        meta = super().complete_meta(meta)  # Needs a valid basename
-        meta['task_basename'] = task_basename
-        meta['task_name'] = os.path.join(out_dir, task_basename)
-        meta['out_extended_filename_complement'] = "?&gdal:co:COMPRESS=DEFLATE"
-        meta['post'] = meta.get('post', []) + [self.clear_ortho_tmp]
-        meta['update_out_filename'] = self.update_out_filename
-        if not isinstance(out_file, list):  # Needs to be defined late
-            meta['does_product_exist'] = lambda : check_product(meta)
->>>>>>> 005855c1
 
         # logger.debug("Concatenate.complete_meta(%s) /// task_name: %s /// out_file: %s", meta, meta['task_name'], out_file)
         in_file = in_filename(meta)
@@ -737,6 +697,18 @@
                 TemplateOutputFilenameGenerator(tname_fmt).generate(meta['basename'], meta))
         meta['basename']      = self._get_nominal_output_basename(meta)
         meta['update_out_filename'] = self.update_out_filename
+        in_file               = out_filename(meta)
+        if not isinstance(in_file, list):
+            def check_product(meta):
+                task_name       = get_task_name(meta)
+                filename        = out_filename(meta)
+                exist_task_name = os.path.isfile(task_name)
+                exist_file_name = os.path.isfile(filename)
+                logger.debug('Checking concatenation product:\n- %s => %s\n- %s => %s',
+                        task_name, '∃' if exist_task_name else '∅',
+                        filename,  '∃' if exist_file_name else '∅')
+                return exist_task_name or exist_file_name
+            meta['does_product_exist'] = lambda : check_product(meta)
 
 
 class BuildBorderMask(OTBStepFactory):
