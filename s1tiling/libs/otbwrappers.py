--- conflicted
+++ resolved
@@ -4,8 +4,8 @@
 #   Program:   S1Processor
 #
 #   All rights reserved.
-#   Copyright 2017-2023 (c) CNES.
-#   Copyright 2022-2023 (c) CS GROUP France.
+#   Copyright 2017-2024 (c) CNES.
+#   Copyright 2022-2024 (c) CS GROUP France.
 #
 #   This file is part of S1Tiling project
 #       https://gitlab.orfeo-toolbox.org/s1-tiling/s1tiling
@@ -1115,20 +1115,16 @@
         """
         meta = super().complete_meta(meta, all_inputs)
         # find DEMs that intersect the input image
-<<<<<<< HEAD
         meta['dem_infos'] = Utils.find_dem_intersecting_raster(
             in_filename(meta), self.__dem_db_filepath, self.__dem_field_ids, self.__dem_main_field_id)
         meta['dems'] = sorted(meta['dem_infos'].keys())
         logger.debug("DEM found for %s: %s", in_filename(meta), meta['dems'])
-=======
-        meta['srtms'] = sorted(Utils.find_srtm_intersecting_raster(
-            in_filename(meta), self.__srtm_db_filepath))
-        logger.debug("SRTM found for %s: %s", in_filename(meta), meta['srtms'])
-        dem_files = map(lambda s: os.path.join(self.__srtm_dir, f'{s}.hgt'), meta['srtms'])
+        dem_files = map(
+                lambda s: os.path.join(self.__dem_dir, self.__dem_filename_format.format_map(meta['dem_infos'][s])),
+                meta['dem_infos'])
         missing_dems = list(filter(lambda f: not os.path.isfile(f), dem_files))
         if len(missing_dems) > 0:
             raise RuntimeError(f"Cannot create DEM vrt for {meta['polarless_rootname']}: the following DEM files are missing: {', '.join(missing_dems)}")
->>>>>>> abdfaab8
         return meta
 
     def parameters(self, meta):
