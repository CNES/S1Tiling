--- conflicted
+++ resolved
@@ -43,17 +43,13 @@
 from osgeo import gdal
 import otbApplication as otb
 
-<<<<<<< HEAD
-from .otbpipeline import StepFactory, in_filename, out_filename, get_task_name, Step, AbstractStep, otb_version, ram
-=======
 from .otbpipeline import (StepFactory, _FileProducingStepFactory, OTBStepFactory,
         ExecutableStepFactory, in_filename, out_filename, tmp_filename,
         manifest_to_product_name, AbstractStep, otb_version, _check_input_step_type,
         _fetch_input_data, OutputFilenameGenerator,
         OutputFilenameGeneratorList, TemplateOutputFilenameGenerator,
         ReplaceOutputFilenameGenerator, commit_execution, is_running_dry,
-        get_task_name, Step)
->>>>>>> b69f04ce
+        get_task_name, Step, ram)
 from . import Utils
 from ..__meta__ import __version__
 
@@ -249,12 +245,12 @@
         ds_reader = gdal.Open(meta['out_filename'], gdal.GA_ReadOnly)
         tifftag_software = ds_reader.GetMetadataItem('TIFFTAG_SOFTWARE')
         # Ex: Sentinel-1 IPF 003.10
-        
+
         # TODO: The margin analysis must extract the width of ipf 2.9 margin correction.
         # see Issue #88
         #Temporary correction:
         #     The cut margin (right and left)  is done for any version of IPF
-       
+
         #ipf_version = extract_IPF_version(tifftag_software)
         # if version.parse(ipf_version) >= version.parse('2.90'):
         #    cut_overlap_range = 0
@@ -357,12 +353,7 @@
         application <Applications/app_SARCalibration>`.
         """
         params = {
-<<<<<<< HEAD
-                'ram'           : ram(self.__ram_per_process),
-                # 'progress'    : 'false',
-=======
-                'ram'           : str(self.ram_per_process),
->>>>>>> b69f04ce
+                'ram'           : ram(self.ram_per_process),
                 self.param_in   : in_filename(meta),
                 # self.param_out  : out_filename(meta),
                 'lut'           : self.__calibration_type,
@@ -422,7 +413,7 @@
         <Applications/app_BandMath>` for changing 0.0 into lower_signal_value
         """
         params = {
-                'ram'              : str(self.ram_per_process),
+                'ram'              : ram(self.ram_per_process),
                 self.param_in      : in_filename(meta),
                 # self.param_out     : out_filename(meta),
                 'exp'              : f'im1b1==0?{self.__lower_signal_value}:im1b1'
@@ -482,12 +473,7 @@
         application <Applications/app_ResetMargin>`.
         """
         params = {
-<<<<<<< HEAD
-                'ram'              : ram(self.__ram_per_process),
-                # 'progress'       : 'false',
-=======
-                'ram'              : str(self.ram_per_process),
->>>>>>> b69f04ce
+                'ram'              : ram(self.ram_per_process),
                 self.param_in      : in_filename(meta),
                 # self.param_out     : out_filename(meta),
                 'threshold.x'      : meta['cut']['threshold.x'],
@@ -598,16 +584,9 @@
 
         spacing = self.__out_spatial_res
         logger.debug("from %s, lrx=%s, x_coord=%s, spacing=%s", tile_name, lrx, x_coord, spacing)
-<<<<<<< HEAD
-        meta['params.ortho'] = {
-                'opt.ram'          : ram(self.__ram_per_process),
-                # 'progress'       : 'false',
-                self.param_in      : in_filename(meta),
-=======
         parameters = {
-                'opt.ram'          : str(self.ram_per_process),
+                'opt.ram'          : ram(self.ram_per_process),
                 self.param_in      : image,
->>>>>>> b69f04ce
                 # self.param_out     : out_filename,
                 'interpolator'     : self.__interpolation_method,
                 'outputs.spacingx' : spacing,
@@ -733,7 +712,7 @@
         application <Applications/app_Synthetize>`.
         """
         return {
-                'ram'              : str(self.ram_per_process),
+                'ram'              : ram(self.ram_per_process),
                 self.param_in      : in_filename(meta),
                 # self.param_out     : out_filename(meta),
                 }
@@ -829,14 +808,6 @@
         """
         Make sure the task_name and the basename are updated
         """
-<<<<<<< HEAD
-        return {
-                'ram'              : ram(self.__ram_per_process),
-                # 'progress'       : 'false',
-                self.param_in      : in_filename(meta),
-                # self.param_out     : out_filename(meta),
-                }
-=======
         tname_fmt = '{flying_unit_code}_{tile_name}_{polarisation}_{orbit_direction}_{orbit}_{acquisition_day}.tif'
         meta['task_name']     = os.path.join(
                 self.output_directory(meta),
@@ -856,7 +827,6 @@
                 return exist_task_name or exist_file_name
             meta['does_product_exist'] = lambda : check_product(meta)
 
->>>>>>> b69f04ce
 
 # ----------------------------------------------------------------------
 # Mask related applications
@@ -899,12 +869,7 @@
         <Applications/app_BandMath>` for computing border mask.
         """
         params = {
-<<<<<<< HEAD
-                'ram'              : ram(self.__ram_per_process),
-                # 'progress'       : 'false',
-=======
-                'ram'              : str(self.ram_per_process),
->>>>>>> b69f04ce
+                'ram'              : ram(self.ram_per_process),
                 self.param_in      : [in_filename(meta)],
                 # self.param_out     : out_filename(meta),
                 'exp'              : 'im1b1==0?0:1'
@@ -951,12 +916,7 @@
         masks.
         """
         return {
-<<<<<<< HEAD
-                'ram'                   : ram(self.__ram_per_process),
-                # 'progress'            : 'false',
-=======
-                'ram'                   : str(self.ram_per_process),
->>>>>>> b69f04ce
+                'ram'                   : ram(self.ram_per_process),
                 self.param_in           : in_filename(meta),
                 # self.param_out          : out_filename(meta),
                 'structype'             : 'ball',
@@ -1087,7 +1047,7 @@
         """
         assert self.__rad
         params = {
-                'ram'                         : str(self.ram_per_process),
+                'ram'                         : ram(self.ram_per_process),
                 self.param_in                 : in_filename(meta),
                 # self.param_out              : out_filename(meta),
                 'filter'                      : self.__filter,
@@ -1280,7 +1240,7 @@
         inputs = meta['inputs']
         indem = _fetch_input_data('indem', inputs).out_filename
         return {
-                'ram'        : str(self.ram_per_process),
+                'ram'        : ram(self.ram_per_process),
                 'insar'      : in_filename(meta),
                 'indem'      : indem,
                 'withxyz'    : True,
@@ -1416,7 +1376,7 @@
         indem     = _fetch_input_data('indem', inputs).out_filename
         indemproj = _fetch_input_data('indemproj', inputs).out_filename
         return {
-                'ram'             : str(self.ram_per_process),
+                'ram'             : ram(self.ram_per_process),
                 'insar'           : insar,
                 'indem'           : indem,
                 'indemproj'       : indemproj,
@@ -1493,7 +1453,7 @@
         nodata = meta.get('nodata', -32768)
         xyz = in_filename(meta)
         return {
-                'ram'             : str(self.ram_per_process),
+                'ram'             : ram(self.ram_per_process),
                 'xyz'             : xyz,
                 'nodata'          : float(nodata),
                 }
@@ -1595,7 +1555,7 @@
         normals = _fetch_input_data('normals', inputs).out_filename
         nodata  = meta.get('nodata', -32768)
         return {
-                'ram'             : str(self.ram_per_process),
+                'ram'             : ram(self.ram_per_process),
                 'in.xyz'          : xyz,
                 'in.normals'      : normals,
                 'nodata'          : float(nodata),
@@ -1974,7 +1934,7 @@
         in_sin_LIA   = _fetch_input_data('sin_LIA',   inputs).out_filename
         nodata = meta.get('nodata', -32768)
         params = {
-                'ram'         : str(self.ram_per_process),
+                'ram'         : ram(self.ram_per_process),
                 self.param_in : [in_concat_S2, in_sin_LIA],
                 'exp'         : f'im2b1 == {nodata} ? {nodata} : im1b1*im2b1'
                 }
