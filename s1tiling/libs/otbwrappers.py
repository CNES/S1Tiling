#!/usr/bin/env python
# -*- coding: utf-8 -*-
# =========================================================================
#   Program:   S1Processor
#
#   Copyright 2017-2021 (c) CESBIO. All rights reserved.
#
#   This file is part of S1Tiling project
#       https://gitlab.orfeo-toolbox.org/s1-tiling/s1tiling
#
#   Licensed under the Apache License, Version 2.0 (the "License");
#   you may not use this file except in compliance with the License.
#   You may obtain a copy of the License at
#
#       http://www.apache.org/licenses/LICENSE-2.0
#
#   Unless required by applicable law or agreed to in writing, software
#   distributed under the License is distributed on an "AS IS" BASIS,
#   WITHOUT WARRANTIES OR CONDITIONS OF ANY KIND, either express or implied.
#   See the License for the specific language governing permissions and
#   limitations under the License.
#
# =========================================================================
#
# Authors: Thierry KOLECK (CNES)
#          Luc HERMITTE (CS Group)
# =========================================================================

"""
This modules defines the specialized Python wrappers for the OTB Applications used in
the pipeline for S1Tiling needs.
"""

import logging
import os
import shutil
import re
import datetime

import numpy as np
from osgeo import gdal
import otbApplication as otb

from .otbpipeline import StepFactory, OTBStepFactory, ExecutableStepFactory, in_filename, out_filename, Step, AbstractStep, otb_version
from . import Utils
from ..__meta__ import __version__

logger = logging.getLogger('s1tiling')

def append_to(meta, key, value):
    """
    Helper function to append to a list that may be empty
    """
    meta['post'] = meta.get('post', []) + [value]
    return meta


def has_too_many_NoData(image, threshold, nodata):
    """
    Analyses whether an image contains NO DATA.

        :param image:     np.array image to analyse
        :param threshold: number of NoData searched
        :param nodata:    no data value
        :return:          whether the number of no-data pixel > threshold
    """
    nbNoData = len(np.argwhere(image == nodata))
    return nbNoData > threshold


class ExtractSentinel1Metadata(StepFactory):
    """
    Factory that takes care of extracting meta data from S1 input files.

    Note: At this moment it needs to be used on a separate pipeline to make
    sure the meta is updated when calling :fun:`PipelineDescription.expected`.
    """
    def __init__(self, cfg):
        super().__init__(cfg, 'ExtractSentinel1Metadata')

    def parameters(self, meta):
        """
        As there is no OTB application associated to :class:`ExtractSentinel1Metadata`,
        no parameters are returned.
        """
        return None

    def output_directory(self, meta):
        """
        As there is no OTB application associated to :class:`ExtractSentinel1Metadata`,
        there is no output directory.
        """
        raise TypeError("An ExtractSentinel1Metadata step don't produce anything!")

    def build_step_output_filename(self, meta):
        """
        Forward the output filename.
        """
        return meta['out_filename']

    def build_step_output_tmp_filename(self, meta):
        """
        As there is no OTB application associated to :class:`ExtractSentinel1Metadata`,
        there is no temporary filename.
        """
        return self.build_step_output_filename(meta)

    def update_filename_meta(self, meta):
        """
        Complete meta information such as filenames, GDAL metadata from
        information found in the current S1 image filename.
        """
        meta = super().update_filename_meta(meta)
        manifest                = meta['manifest']
        image                   = in_filename(meta)   # meta['in_filename']

        # TODO: if the manifest is no longer here, we may need to look into the geom instead
        # It'd actually be better

        meta['origin_s1_image']  = meta['basename']  # Will be used to remember the reference image
        meta['flying_unit_code'] = Utils.get_platform_from_s1_raster(image)
        meta['polarisation']     = Utils.get_polar_from_s1_raster(image)
        meta['orbit_direction']  = Utils.get_orbit_direction(manifest)
        meta['orbit']            = '{:0>3d}'.format(Utils.get_relative_orbit(manifest))
        meta['acquisition_time'] = Utils.get_date_from_s1_raster(image)

        # meta['task_basename']    = 'ExtractS1Meta_%s' % (meta['basename'], )
        meta['task_name']        = 'ExtractS1Meta_%s' % (meta['basename'], )
        # meta['task_name']        = 'ExtractS1Meta_%s' % (os.path.join(out_dir, meta['basename']), )
        return meta


class AnalyseBorders(StepFactory):
    """
    StepFactory that analyses whether image borders need to be cut as
    described in :ref:`Margins cutting` documentation.

    The step produced by this actual factory doesn't register any OTB
    application nor execute one.
    However, it loads two lines from the input image to determine whether it
    contains too many NoData.

    Found information will be stored into the `meta` dictionary for later use
    by :class:`CutBorders` step factory.
    """
    def __init__(self, cfg):
        """
        Constructor
        """
        super().__init__('AnalyseBorders')
        self.__override_azimuth_cut_threshold_to = cfg.override_azimuth_cut_threshold_to

    def parameters(self, meta):
        """
        As there is no OTB application associated to :class:`AnalyseBorders`,
        no parameters are returned.
        """
        return None

    def output_directory(self, meta):
        """
        As there is no OTB application associated to :class:`AnalyseBorders`,
        there is no output directory.
        """
        raise TypeError("An AnalyseBorders step don't produce anything!")

    def build_step_output_filename(self, meta):
        """
        Forward the output filename.
        """
        return meta['out_filename']

    def build_step_output_tmp_filename(self, meta):
        """
        As there is no OTB application associated to :class:`AnalyseBorders`,
        there is no temporary filename.
        """
        return self.build_step_output_filename(meta)

    def complete_meta(self, meta):
        """
        Complete meta information with Cutting thresholds.
        """
        meta = super().complete_meta(meta)

        cut_overlap_range   = 1000  # Number of columns to cut on the sides. Here 500pixels = 5km
        cut_overlap_azimuth = 1600  # Number of lines to cut at the top or the bottom
        thr_nan_for_cropping = cut_overlap_range * 2  # When testing we having cut the NaN yet on the border hence this threshold.

        # With proper rasterio execution contexts, it would have been as clean as the following.
        # Alas RasterIO requires GDAL 2.x while OTB requires GDAL 3.x... => We cannot use rasterio.
        # with rasterio.open(meta['out_filename']) as ds_reader:
        #     xsize = ds_reader.width
        #     ysize = ds_reader.height
        #     north = ds_reader.read(1, window=Window(0, 100, xsize + 1, 1))
        #     south = ds_reader.read(1, window=Window(0, ysize - 100, xsize + 1, 1))


        if self.__override_azimuth_cut_threshold_to is None:
            ds_reader = gdal.Open(meta['out_filename'])
            xsize = ds_reader.RasterXSize
            ysize = ds_reader.RasterYSize
            north = ds_reader.ReadAsArray(0, 100, xsize, 1)
            south = ds_reader.ReadAsArray(0, ysize - 100, xsize, 1)
            crop1 = has_too_many_NoData(north, thr_nan_for_cropping, 0)
            crop2 = has_too_many_NoData(south, thr_nan_for_cropping, 0)
            del south
            del north
            del ds_reader
            south = None
            north = None
            ds_reader = None
        else:
            crop1 = self.__override_azimuth_cut_threshold_to
            crop2 = self.__override_azimuth_cut_threshold_to

        logger.debug("   => need to crop north: %s", crop1)
        logger.debug("   => need to crop south: %s", crop2)
        meta['cut'] = {
                'threshold.x'      : cut_overlap_range,
                'threshold.y.start': cut_overlap_azimuth if crop1 else 0,
                'threshold.y.end'  : cut_overlap_azimuth if crop2 else 0,
                }
        return meta


class Calibrate(OTBStepFactory):
    """
    Factory that prepares steps that run
    :std:doc:`Applications/app_SARCalibration` as described in :ref:`SAR
    Calibration` documentation.

    Requires the following information from the configuration object:

    - `ram_per_process`
    - `calibration_type`
    - `removethermalnoise`

    Requires the following information from the metadata dictionary:

    - base name -- to generate typical output filename
    - input filename
    - output filename
    """
    def __init__(self, cfg):
        """
        Constructor
        """
        super().__init__(cfg,
                appname='SARCalibration',
                name='Calibration',
                gen_tmp_dir=os.path.join(cfg.tmpdir, 'S1'),
                gen_output_dir=None,  # Use gen_tmp_dir
                gen_output_filename=['.tiff', '_calOk.tiff']
                )
        # Warning: config object cannot be stored and passed to workers!
        # => We extract what we need
        self.__calibration_type   = cfg.calibration_type
        self.__removethermalnoise = cfg.removethermalnoise

    def complete_meta(self, meta):
        """
        Complete GDAL metadata with the kind of calibration done.
        """
        meta = super().complete_meta(meta)
        meta['calibration_type'] = self.__calibration_type
        return meta

    def parameters(self, meta):
        """
        Returns the parameters to use with :std:doc:`SARCalibration OTB
        application <Applications/app_SARCalibration>`.
        """
<<<<<<< HEAD
        return {
                'ram'           : str(self.ram_per_process),
=======
        params = {
                'ram'           : str(self.__ram_per_process),
>>>>>>> e0d19850
                # 'progress'    : 'false',
                self.param_in   : in_filename(meta),
                # self.param_out  : out_filename(meta),
                'lut'           : self.__calibration_type,
                }
        if otb_version() >= '7.4.0':
            params['removenoise'] = self.__removethermalnoise
        else:
            # Don't try to do anything, let's keep the noise
            params['noise']       = True
        return params


class CutBorders(OTBStepFactory):
    """
    Factory that prepares steps that run
    :std:doc:`Applications/app_ResetMargin` as described in :ref:`Margins Cutting` documentation.

    Requires the following information from the configuration object:

    - `ram_per_process`

    Requires the following information from the metadata dictionary

    - base name -- to generate typical output filename
    - input filename
    - output filename
    - `cut`->`threshold.x`       -- from :class:`AnalyseBorders`
    - `cut`->`threshold.y.start` -- from :class:`AnalyseBorders`
    - `cut`->`threshold.y.end`   -- from :class:`AnalyseBorders`
    """
    def __init__(self, cfg):
        """
        Constructor.
        """
        super().__init__(cfg,
                appname='ResetMargin', name='BorderCutting',
                gen_tmp_dir=os.path.join(cfg.tmpdir, 'S1'),
                gen_output_dir=None,  # Use gen_tmp_dir
                gen_output_filename=['.tiff', '_OrthoReady.tiff']
                )

    def parameters(self, meta):
        """
        Returns the parameters to use with :std:doc:`ResetMargin OTB
        application <Applications/app_ResetMargin>`.
        """
        params = {
                'ram'              : str(self.ram_per_process),
                # 'progress'       : 'false',
                self.param_in      : in_filename(meta),
                # self.param_out     : out_filename(meta),
                'threshold.x'      : meta['cut']['threshold.x'],
                'threshold.y.start': meta['cut']['threshold.y.start'],
                'threshold.y.end'  : meta['cut']['threshold.y.end']
                }
        if otb_version() != '7.2.0':  # From 7.3.0 onward actually
            params['mode'] = 'threshold'
        return params


class OrthoRectify(OTBStepFactory):
    """
    Factory that prepares steps that run
    :std:doc:`Applications/app_OrthoRectification` as described in
    :ref:`OrthoRectification` documentation.

    Requires the following information from the configuration object:

    - `ram_per_process`
    - `out_spatial_res`
    - `GeoidFile`
    - `grid_spacing`
    - `tmp_srtm_dir`

    Requires the following information from the metadata dictionary

    - base name -- to generate typical output filename
    - input filename
    - output filename
    - `manifest`
    - `tile_name`
    - `tile_origin`
    """
    def __init__(self, cfg):
        """
        Constructor.
        Extract and cache configuration options.
        """
        fname_fmt = '{flying_unit_code}_{tile_name}_{polarisation}_{orbit_direction}_{orbit}_{acquisition_time}.tif'
        super().__init__(cfg,
                appname='OrthoRectification', name='OrthoRectification',
                param_in='io.in', param_out='io.out',
                gen_tmp_dir=os.path.join(cfg.tmpdir, 'S2', '{tile_name}'),
                gen_output_dir=None,      # Use gen_tmp_dir,
                gen_output_filename=fname_fmt
                )
        self.__ram_per_process      = cfg.ram_per_process
        self.__out_spatial_res      = cfg.out_spatial_res
        self.__GeoidFile            = cfg.GeoidFile
        self.__grid_spacing         = cfg.grid_spacing
        self.__interpolation_method = cfg.interpolation_method
        self.__tmp_srtm_dir         = cfg.tmp_srtm_dir
        self.__tmpdir               = cfg.tmpdir
        # Some workaround when ortho is not sequenced long with calibration
        self.__calibration_type     = cfg.calibration_type

    def complete_meta(self, meta):
        """
        Complete meta information such as filenames, GDAL metadata from
        information found in the current S1 image filename.
        """
        meta = super().complete_meta(meta)
        meta['out_extended_filename_complement'] = "?&writegeom=false&gdal:co:COMPRESS=DEFLATE"
        append_to(meta, 'post', self.add_ortho_metadata)

        # Some workaround when ortho is not sequenced long with calibration
        meta['calibration_type'] = self.__calibration_type

        return meta
        # V0
        meta = super().complete_meta(meta)
        manifest                = meta['manifest']
        image                   = in_filename(meta)   # meta['in_filename']
        # image                   = meta['basename']
        tile_name               = meta['tile_name']
        tile_origin             = meta['tile_origin']
        logger.debug("OrthoRectify.complete_meta(%s) /// image: %s /// tile_name: %s", meta, image, tile_name)
        current_date            = Utils.get_date_from_s1_raster(image)
        current_polar           = Utils.get_polar_from_s1_raster(image)
        current_platform        = Utils.get_platform_from_s1_raster(image)
        # TODO: if the manifest is no longer here, we may need to look into the geom instead
        # It'd actually be better
        current_orbit_direction = Utils.get_orbit_direction(manifest)
        current_relative_orbit  = Utils.get_relative_orbit(manifest)
        out_utm_zone            = tile_name[0:2]
        out_utm_northern        = (tile_name[2] >= 'N')
        in_epsg                 = 4326
        out_epsg                = 32600 + int(out_utm_zone)
        if not out_utm_northern:
            out_epsg = out_epsg + 100

        x_coord, y_coord, _ = Utils.convert_coord([tile_origin[0]], in_epsg, out_epsg)[0]
        lrx, lry, _         = Utils.convert_coord([tile_origin[2]], in_epsg, out_epsg)[0]

        if not out_utm_northern and y_coord < 0:
            y_coord += 10000000.
            lry     += 10000000.

        working_directory = self.output_directory(meta)
        meta['flying_unit_code'] = current_platform
        meta['polarisation']     = current_polar
        meta['orbit_direction']  = current_orbit_direction
        meta['orbit']            = '{:0>3d}'.format(current_relative_orbit)
        meta['acquisition_time'] = current_date
        ortho_image_name_fmt = current_platform\
                + "_" + tile_name\
                + "_" + current_polar\
                + "_" + current_orbit_direction\
                + '_{:0>3d}'.format(current_relative_orbit)\
                + "_" + current_date\
                + ".%s"
        out_filename_fmt = os.path.join(working_directory, ortho_image_name_fmt)
        meta['out_filename']     = out_filename_fmt % ('tif', )
        # ortho product goes to tmp dir, it's perfect for the tmp file as well
        meta['out_tmp_filename'] = out_filename_fmt % ('tmp.tif', )
        spacing = self.__out_spatial_res
        logger.debug("from %s, lrx=%s, x_coord=%s, spacing=%s", tile_name, lrx, x_coord, spacing)
        meta['params.ortho'] = {
                'opt.ram'          : str(self.__ram_per_process),
                # 'progress'       : 'false',
                self.param_in      : in_filename(meta),
                # self.param_out     : out_filename,
                'interpolator'     : self.__interpolation_method,
                'outputs.spacingx' : spacing,
                'outputs.spacingy' : -spacing,
                'outputs.sizex'    : int(round(abs(lrx - x_coord) / spacing)),
                'outputs.sizey'    : int(round(abs(lry - y_coord) / spacing)),
                'opt.gridspacing'  : self.__grid_spacing,
                'map'              : 'utm',
                'map.utm.zone'     : int(out_utm_zone),
                'map.utm.northhem' : out_utm_northern,
                'outputs.ulx'      : x_coord,
                'outputs.uly'      : y_coord,
                'elev.dem'         : self.__tmp_srtm_dir,
                'elev.geoid'       : self.__GeoidFile
                }
        meta['out_extended_filename_complement'] = "?&writegeom=false&gdal:co:COMPRESS=DEFLATE"
        append_to(meta, 'post', self.add_ortho_metadata)

        # Some workaround when ortho is not sequenced long with calibration
        meta['calibration_type'] = self.__calibration_type

        return meta

    def parameters(self, meta):
        """
        Returns the parameters to use with :std:doc:`OrthoRectification OTB
        application <Applications/app_OrthoRectification>`.
        """
        image                   = in_filename(meta)   # meta['in_filename']
        tile_name               = meta['tile_name']
        tile_origin             = meta['tile_origin']
        logger.debug("OrthoRectify.parameters(%s) /// image: %s /// tile_name: %s", meta, image, tile_name)
        out_utm_zone            = tile_name[0:2]
        out_utm_northern        = (tile_name[2] >= 'N')
        in_epsg                 = 4326
        out_epsg                = 32600 + int(out_utm_zone)
        if not out_utm_northern:
            out_epsg = out_epsg + 100

        x_coord, y_coord, _ = Utils.convert_coord([tile_origin[0]], in_epsg, out_epsg)[0]
        lrx, lry, _         = Utils.convert_coord([tile_origin[2]], in_epsg, out_epsg)[0]

        if not out_utm_northern and y_coord < 0:
            y_coord += 10000000.
            lry     += 10000000.

        spacing = self.__out_spatial_res
        logger.debug("from %s, lrx=%s, x_coord=%s, spacing=%s", tile_name, lrx, x_coord, spacing)
        parameters = {
                'opt.ram'          : str(self.__ram_per_process),
                # 'progress'       : 'false',
                self.param_in      : in_filename(meta),
                # self.param_out     : out_filename,
                'interpolator'     : self.__interpolation_method,
                'outputs.spacingx' : spacing,
                'outputs.spacingy' : -spacing,
                'outputs.sizex'    : int(round(abs(lrx - x_coord) / spacing)),
                'outputs.sizey'    : int(round(abs(lry - y_coord) / spacing)),
                'opt.gridspacing'  : self.__grid_spacing,
                'map'              : 'utm',
                'map.utm.zone'     : int(out_utm_zone),
                'map.utm.northhem' : out_utm_northern,
                'outputs.ulx'      : x_coord,
                'outputs.uly'      : y_coord,
                'elev.dem'         : self.__tmp_srtm_dir,
                'elev.geoid'       : self.__GeoidFile
                }
        return parameters

    def add_ortho_metadata(self, meta):
        """
        Post-application hook used to complete GDAL metadata.
        """
        fullpath = out_filename(meta)
        logger.debug('Set metadata in %s', fullpath)
        dst = gdal.Open(fullpath, gdal.GA_Update)

        dst.SetMetadataItem('S2_TILE_CORRESPONDING_CODE', meta['tile_name'])
        dst.SetMetadataItem('TIFFTAG_DATETIME',           str(datetime.datetime.now().strftime('%Y:%m:%d %H:%M:%S')))
        dst.SetMetadataItem('ORTHORECTIFIED',             'true')
        dst.SetMetadataItem('CALIBRATION',                str(meta['calibration_type']))
        dst.SetMetadataItem('SPATIAL_RESOLUTION',         str(self.__out_spatial_res))
        dst.SetMetadataItem('IMAGE_TYPE',                 'GRD')
        dst.SetMetadataItem('FLYING_UNIT_CODE',           meta['flying_unit_code'])
        dst.SetMetadataItem('POLARIZATION',               meta['polarisation'])
        dst.SetMetadataItem('ORBIT',                      meta['orbit'])
        dst.SetMetadataItem('ORBIT_DIRECTION',            meta['orbit_direction'])
        dst.SetMetadataItem('TIFFTAG_SOFTWARE',           'S1 Tiling v'+__version__)
        dst.SetMetadataItem('TIFFTAG_IMAGEDESCRIPTION',   'Orthorectified Sentinel-'+meta['flying_unit_code'][1:].upper()+' IW GRD on S2 tile')

        acquisition_time = meta['acquisition_time']
        date = acquisition_time[0:4] + ':' + acquisition_time[4:6] + ':' + acquisition_time[6:8]
        if acquisition_time[9] == 'x':
            date += ' 00:00:00'
        else:
            date += ' ' + acquisition_time[9:11] + ':' + acquisition_time[11:13] + ':' + acquisition_time[13:15]
        dst.SetMetadataItem('ACQUISITION_DATETIME', date)
        del dst


class Concatenate(OTBStepFactory):
    """
    Factory that prepares steps that run
    :std:doc:`Applications/app_Synthetize` as described in
    :ref:`Concatenation` documentation.

    Requires the following information from the configuration object:

    - `ram_per_process`

    Requires the following information from the metadata dictionary

    - input filename
    - output filename
    """
    def __init__(self, cfg):
        super().__init__(cfg,
                appname='Synthetize', name='Concatenation',
                param_in='il', param_out='out',
                gen_tmp_dir=os.path.join(cfg.tmpdir, 'S2', '{tile_name}'),
                gen_output_dir=os.path.join(cfg.output_preprocess, '{tile_name}'),
                gen_output_filename=None
                )

    def update_out_filename(self, meta, with_meta):
        # tester input list
        # basename = un truc ou l'autre en fonction nb inputs (old value ou taskname)
        # out_file = basename
        meta['basename']           = meta['task_basename']
        meta['out_filename']       = self.build_step_output_filename(meta)
        meta['out_tmp_filename']   = self.build_step_output_tmp_filename(meta)
        logger.debug("concatenation.out_tmp_filename for %s updated to %s", meta['task_name'], meta['out_filename'])

    def update_filename_meta(self, meta):
        meta = meta.copy()
        out_file = out_filename(meta)
        out_dir = self.output_directory(meta)
        if isinstance(out_file, list):
            logger.debug('Register files to remove after concatenation: %s', out_file)
            meta['files_to_remove'] = out_file
            _, out_file = os.path.split(out_file[0])
            task_basename = re.sub(r'(?<=t)\d+(?=\.)', lambda m: 'x' * len(m.group()), out_file)
            meta['basename'] = task_basename
            logger.debug("Concatenation result of %s goes into %s", out_file, meta['basename'])
            # meta['does_product_exist'] = lambda : os.path.isfile(task_name(meta))
        else:
            _, out_file = os.path.split(out_file)
            task_basename = re.sub(r'(?<=t)\d+(?=\.)', lambda m: 'x' * len(m.group()), out_file)
            meta['basename'] = out_file
            logger.debug("Only one file to concatenate, just move it (%s)", out_file)
        meta = super().update_filename_meta(meta)  # Needs a valid basename
        meta['task_basename']                    = task_basename
        meta['task_name']                        = os.path.join(out_dir, task_basename)
        meta['update_out_filename']              = self.update_out_filename
        return meta

    def complete_meta(self, meta):
        """
        Precompute output basename from the input file(s).
        Makes sure the :std:doc:`Synthetize OTB application
        <Applications/app_Synthetize>` would compress its result file,
        through extended filename.

        In concatenation case, the task_name needs to be overridden to stay
        unique and common to all inputs.
        """
        meta = super().complete_meta(meta)  # Needs a valid basename
        meta['out_extended_filename_complement'] = "?&gdal:co:COMPRESS=DEFLATE"
        append_to(meta, 'post', self.clear_ortho_tmp)

        # logger.debug("Concatenate.complete_meta(%s) /// task_name: %s /// out_file: %s", meta, meta['task_name'], out_file)
        return meta

    def clear_ortho_tmp(self, meta):
        """
        Takes care of removing the orthorectified subtiles from the temporary
        directory once the concatenation has been done.
        """
        if 'files_to_remove' in meta:
            logger.debug('Cleaning concatenated files: %s', meta['files_to_remove'])
            Utils.remove_files(meta['files_to_remove'])

    def create_step(self, input: Step, in_memory: bool, previous_steps):
        """
        :func:`create_step` is overridden in :class:`Concatenate` case in
        order to by-pass Concatenation in case there is only a single file.
        """
        # logger.debug('CONCAT::create_step(%s) -> %s', input.out_filename, len(input.out_filename))
        if isinstance(input.out_filename, list) and len(input.out_filename) == 1:
            # This situation should not happen any more, we now a single string as input.
            # The code is kept in case s1tiling kernel changes again.
            concat_in_filename = input.out_filename[0]
        elif isinstance(input.out_filename, str):
            concat_in_filename = input.out_filename
        else:
            return super().create_step(input, in_memory, previous_steps)
        # Back to a single file input case
        logger.debug('By-passing concatenation of %s as there is only a single orthorectified tile to concatenate.', concat_in_filename)
        meta = self.complete_meta(input.meta)
        res = AbstractStep(**meta)
        logger.debug('Renaming %s into %s', concat_in_filename, res.out_filename)
        if not meta.get('dryrun', False):
            shutil.move(concat_in_filename, res.out_filename)
        return res

    def parameters(self, meta):
        """
        Returns the parameters to use with :std:doc:`Synthetize OTB
        application <Applications/app_Synthetize>`.
        """
        return {
                'ram'              : str(self.ram_per_process),
                # 'progress'       : 'false',
                self.param_in      : in_filename(meta),
                # self.param_out     : out_filename(meta),
                }


class BuildBorderMask(OTBStepFactory):
    """
    Factory that prepares the first step that generates border maks as
    described in :ref:`Border mask generation` documentation.

    Requires the following information from the configuration object:

    - `ram_per_process`

    Requires the following information from the metadata dictionary

    - input filename
    - output filename
    """
    def __init__(self, cfg):
        """
        Constructor.
        """
        super().__init__(cfg,
                appname='BandMath', name='BuildBorderMask', param_in='il', param_out='out',
                gen_tmp_dir=os.path.join(cfg.tmpdir, 'S2', '{tile_name}'),
                gen_output_dir=None,  # Use gen_tmp_dir
                gen_output_filename=['.tif', '_BorderMask_TMP.tif']
                )

    def set_output_pixel_type(self, app, meta):
        """
        Force the output pixel type to ``UINT8``.
        """
        app.SetParameterOutputImagePixelType(self.param_out, otb.ImagePixelType_uint8)

    def parameters(self, meta):
        """
        Returns the parameters to use with :std:doc:`BandMath OTB application
        <Applications/app_BandMath>` for computing border mask.
        """
        params = {
                'ram'              : str(self.ram_per_process),
                # 'progress'       : 'false',
                self.param_in      : [in_filename(meta)],
                # self.param_out     : out_filename(meta),
                'exp'              : 'im1b1==0?0:1'
                }
        # logger.debug('%s(%s)', self.appname, params)
        return params


class SmoothBorderMask(OTBStepFactory):
    """
    Factory that prepares the first step that smoothes border maks as
    described in :ref:`Border mask generation` documentation.

    Requires the following information from the configuration object:

    - `ram_per_process`

    Requires the following information from the metadata dictionary

    - input filename
    - output filename
    """
    def __init__(self, cfg):
        super().__init__(cfg,
                appname='BinaryMorphologicalOperation', name='SmoothBorderMask',
                param_in='in', param_out='out',
                gen_tmp_dir=os.path.join(cfg.tmpdir, 'S2', '{tile_name}'),
                gen_output_dir=os.path.join(cfg.output_preprocess, '{tile_name}'),
                gen_output_filename=['.tif', '_BorderMask.tif']
                )

    def set_output_pixel_type(self, app, meta):
        """
        Force the output pixel type to ``UINT8``.
        """
        app.SetParameterOutputImagePixelType(self.param_out, otb.ImagePixelType_uint8)

    def parameters(self, meta):
        """
        Returns the parameters to use with
        :std:doc:`BinaryMorphologicalOperation OTB application
        <Applications/app_BinaryMorphologicalOperation>` to smooth border
        masks.
        """
        return {
                'ram'                   : str(self.ram_per_process),
                # 'progress'            : 'false',
                self.param_in           : in_filename(meta),
                # self.param_out          : out_filename(meta),
                'structype'             : 'ball',
                # 'structype.ball.xradius': 5,
                # 'structype.ball.yradius': 5 ,
                'xradius'               : 5,
                'yradius'               : 5 ,
                'filter'                : 'opening'
                }

# ======================================================================
# Applications used to produce LIA

class AgglomerateDEM(ExecutableStepFactory):
    """
    Factory that produce a :class:`Step` that build a VRT from a list of DEM.
    """

    def __init__(self, cfg, *args, **kwargs):
        """
        constructor
        """
        fname_fmt = 'DEM_{rootname}.vrt'
        super().__init__(cfg,
                gen_tmp_dir=os.path.join(cfg.tmpdir, 'S1'),
                gen_output_dir=None,      # Use gen_tmp_dir,
                gen_output_filename=fname_fmt,
                name="AgglomerateDEM", exename='gdalbuildvrt',
                *args, **kwargs)
        self.__srtm_db_filepath = cfg.srtm_db_filepath

    def complete_meta(self, meta):
        """
        Factory that takes care of extracting meta data from S1 input files.
        """
        meta = super().complete_meta(meta)
        # find DEMs that intersect the input image
        meta['srtms'] = Utils.find_srtm_intersecting_raster(in_filename(meta), self.__srtm_db_filepath)
        logger.error("SRTM found for %s: %s", in_filename(meta), meta['srtms'])
        return meta

    def parameters(self, meta):
        return None
        return [options.srtm_file] + [os.path.join(options.srtm_dir, s) for s in options.srtms]

    # def create_step(self, input: Step, in_memory: bool, previous_steps):
    #     assert issubclass(type(input), AbstractStep)
    #     meta = self.complete_meta(input.meta)
    #     # TODO: the step returned shall execute
    #     execute(['gdalbuildvrt', options.srtm_file] + [os.path.join(options.srtm_dir, s) for s in options.srtms], options.dryrun)
    #     # w/:
    #     def execute(params, dryrun):
    #         msg = ' '.join([str(p) for p in params])
    #         logging.info('$> '+msg)
    #         if not dryrun:
    #             with ExecutionTimer(msg, True) as t:
    #                 subprocess.run(args=params, check=True)
    #     return AbstractStep(**meta)


class SARDEMProjection(OTBStepFactory):
    """
    Factory that prepares TODO

    SARDEMProjection application puts a DEM file into SAR geometry and estimates two additional coordinates.
    In all for each point of the DEM input four components are calculated:
    C (colunm into SAR image), L (line into SAR image), Z and Y.

    Requires the following information from the configuration object:

    - `ram_per_process`

    Requires the following information from the metadata dictionary

    - input filename
    - output filename
    """
    def __init__(self, cfg):
        fname_fmt = 'S1_on_DEM_{basename}'
        super().__init__(cfg,
                appname='SARDEMProjection', name='SARDEMProjection',
                param_in=['insar', 'indem'], param_out='out',
                # gen_tmp_dir=os.path.join(cfg.tmpdir, 'DEM', '{tile_name}'),
                gen_tmp_dir=os.path.join(cfg.tmpdir, 'S1'),
                gen_output_dir=None,  # Use gen_tmp_dir
                gen_output_filename=fname_fmt,
                )

    def complete_meta(self, meta):
        """
        Complete meta information with hook for updating image metadata
        w/ directiontoscandemc, directiontoscandeml and gain.
        """
        meta = super().complete_meta(meta)
        append_to(meta, 'post', self.add_image_metadata)
        return meta

    def add_image_metadata(self, meta):
        """
        Post-application hook used to complete GDAL metadata.
        """
        fullpath = out_filename(meta)
        logger.debug('Set metadata in %s', fullpath)
        dst = gdal.Open(fullpath, gdal.GA_Update)

        dst.SetMetadataItem('TIFFTAG_DATETIME',         str(datetime.datetime.now().strftime('%Y:%m:%d %H:%M:%S')))
        dst.SetMetadataItem('ORBIT',                    meta['orbit'])
        dst.SetMetadataItem('ORBIT_DIRECTION',          meta['orbit_direction'])
        dst.SetMetadataItem('TIFFTAG_SOFTWARE',         'S1 Tiling v'+__version__)
        dst.SetMetadataItem('TIFFTAG_IMAGEDESCRIPTION', 'SARDEM projection of %s onto %s' %(in_filename(meta), meta['srtms']))

        acquisition_time = meta['acquisition_time']
        date = acquisition_time[0:4] + ':' + acquisition_time[4:6] + ':' + acquisition_time[6:8]
        if acquisition_time[9] == 'x':
            date += ' 00:00:00'
        else:
            date += ' ' + acquisition_time[9:11] + ':' + acquisition_time[11:13] + ':' + acquisition_time[13:15]
        dst.SetMetadataItem('ACQUISITION_DATETIME', date)

        assert self.app
        meta['directiontoscandeml'] = self.app.GetParameterInt('directiontoscandeml')
        meta['directiontoscandemc'] = self.app.GetParameterInt('directiontoscandemc')
        meta['gain']                = self.app.GetParameterFloat('gain')
        dst.SetMetadataItem('PRJ.DIRECTIONTOSCANDEML', meta['directiontoscandeml'])
        dst.SetMetadataItem('PRJ.DIRECTIONTOSCANDEMC', meta['directiontoscandemc'])
        dst.SetMetadataItem('PRJ.GAIN',                meta['gain'])
        del dst

    def parameters(self, meta):
        """
        Returns the parameters to use with
        :std:doc:`SARDEMProjection OTB application
        <Applications/app_SARDEMProjection>` to project S1 geometry onto DEM tiles.
        """
        nodata = meta.get('nodata', -32768)
        indem = quivabien('dem')
        return {
                'ram'        : str(self.__ram_per_process),
                'insar'      : in_filename(meta),
                'indem'      : indem,
                'withxyz'    : True,
                'nodata'     : nodata
                }


class SARCartesianMeanEstimation(OTBStepFactory):
    """
    Factory that prepares TODO

    SARCartesianMeanEstimation estimates a simulated cartesian mean image thanks to a DEM file.

    Requires the following information from the configuration object:

    - `ram_per_process`

    Requires the following information from the metadata dictionary

    - input filename
    - output filename

    Note: It cannot be chained in memory because of the directiontoscandem* parameters.
    """
    def __init__(self, cfg):
        fname_fmt = 'XYZ_{basename}'
        super().__init__(cfg,
                appname='SARCartesianMeanEstimation', name='SARCartesianMeanEstimation',
                param_in=['insar', 'indem', 'indemproj'], param_out='out',
                # gen_tmp_dir=os.path.join(cfg.tmpdir, 'DEM', '{tile_name}'),
                gen_tmp_dir=os.path.join(cfg.tmpdir, 'S1'),
                gen_output_dir=None,  # Use gen_tmp_dir
                gen_output_filename=fname_fmt,
                )

    def complete_meta(self, meta):
        """
        Complete meta information with hook for updating image metadata
        w/ directiontoscandemc, directiontoscandeml and gain.
        """
        meta = super().complete_meta(meta)
        if 'directiontoscandeml' not in meta or 'directiontoscandemc' not in meta:
            self.fetch_direction(meta)
        return meta

    def parameters(self, meta):
        """
        Returns the parameters to use with
        :std:doc:`SARCartesianMeanEstimation OTB application
        <Applications/app_SARCartesianMeanEstimation>` to TODO.
        """
        indem     = quivabien('dem')
        indemproj = quivabien('demproj')
        return {
                'ram'             : str(self.__ram_per_process),
                'insar'           : in_filename(meta),
                'indem'           : indem,
                'indemproj'       : indemproj,
                'indirectiondemc' : meta['directiontoscandemc'],
                'indirectiondeml' : meta['directiontoscandeml'],
                'mlran'           : 1,
                'mlazi'           : 1,
                }


class ComputeNormals(OTBStepFactory):
    """
    Factory that prepares TODO

    ComputeNormals computes surface normals.

    Requires the following information from the configuration object:

    - `ram_per_process`

    Requires the following information from the metadata dictionary

    - input filename
    - output filename

    Note: It cannot be chained in memory because of the directiontoscandem* parameters.
    """
    def __init__(self, cfg):
        fname_fmt = 'Normals_{basename}'
        super().__init__(cfg,
                appname='ExtractNormalVector', name='ComputeNormals',
                param_in='xyz', param_out='out',
                # gen_tmp_dir=os.path.join(cfg.tmpdir, 'DEM', '{tile_name}'),
                gen_tmp_dir=os.path.join(cfg.tmpdir, 'S1'),
                gen_output_dir=None,  # Use gen_tmp_dir
                gen_output_filename=fname_fmt,
                )

    def parameters(self, meta):
        """
        Returns the parameters to use with
        :std:doc:`ExtractNormalVector OTB application
        <Applications/app_ExtractNormalVector>` to TODO.
        """
        xyz = quivabien('xyz')
        return {
                'ram'             : str(self.__ram_per_process),
                'xyz'             : xyz,
                }


class ComputeLIA(OTBStepFactory):
    """
    Factory that prepares TODO

    ComputeLIA computes surface normals.

    Requires the following information from the configuration object:

    - `ram_per_process`

    Requires the following information from the metadata dictionary

    - input filename
    - output filename

    Note: It cannot be chained in memory because of the directiontoscandem* parameters.
    """
    def __init__(self, cfg):
        fname_fmt = 'LIA_{basename}'
        super().__init__(cfg,
                appname='SARComputeLocalIncidenceAngle', name='ComputeLIA',
                param_in=['in.normals', 'in.xyz'], param_out=['out.lia', 'out.sin'],
                # gen_tmp_dir=os.path.join(cfg.tmpdir, 'DEM', '{tile_name}'),
                gen_tmp_dir=os.path.join(cfg.tmpdir, 'S1'),
                gen_output_dir=None,  # Use gen_tmp_dir
                gen_output_filename=fname_fmt,
                )

    def parameters(self, meta):
        """
        Returns the parameters to use with
        :std:doc:`SARComputeLocalIncidenceAngle OTB application
        <Applications/app_SARComputeLocalIncidenceAngle>` to TODO.
        """
        xyz     = quivabien('xyz')
        normals = quivabien('normals')
        return {
                'ram'             : str(self.__ram_per_process),
                'in.xyz'          : xyz,
                'in.normals'      : normals,
                }

<|MERGE_RESOLUTION|>--- conflicted
+++ resolved
@@ -271,13 +271,8 @@
         Returns the parameters to use with :std:doc:`SARCalibration OTB
         application <Applications/app_SARCalibration>`.
         """
-<<<<<<< HEAD
         return {
                 'ram'           : str(self.ram_per_process),
-=======
-        params = {
-                'ram'           : str(self.__ram_per_process),
->>>>>>> e0d19850
                 # 'progress'    : 'false',
                 self.param_in   : in_filename(meta),
                 # self.param_out  : out_filename(meta),
