#!/usr/bin/env python
# -*- coding: utf-8 -*-
# =========================================================================
#   Program:   S1Processor
#
#   All rights reserved.
#   Copyright 2017-2024 (c) CNES.
#   Copyright 2022-2024 (c) CS GROUP France.
#
#   This file is part of S1Tiling project
#       https://gitlab.orfeo-toolbox.org/s1-tiling/s1tiling
#
#   Licensed under the Apache License, Version 2.0 (the "License");
#   you may not use this file except in compliance with the License.
#   You may obtain a copy of the License at
#
#       http://www.apache.org/licenses/LICENSE-2.0
#
#   Unless required by applicable law or agreed to in writing, software
#   distributed under the License is distributed on an "AS IS" BASIS,
#   WITHOUT WARRANTIES OR CONDITIONS OF ANY KIND, either express or implied.
#   See the License for the specific language governing permissions and
#   limitations under the License.
#
# =========================================================================
#
# Authors:
# - Thierry KOLECK (CNES)
# - Luc HERMITTE (CS Group)
#
# =========================================================================

""" This module contains various utility functions"""

import fnmatch
import logging
import os
from pathlib import Path
import re
import sys
from timeit import default_timer as timer
from typing import Any, Callable, Dict, Iterator, List, Literal, KeysView, Optional, Set, Tuple, Union
import xml.etree.ElementTree as ET
from osgeo import ogr
import osgeo  # To test __version__
from osgeo import osr

from .S1DateAcquisition import S1DateAcquisition

logger = logging.getLogger('s1tiling.utils')


def flatten_stringlist(itr):
    """
    Flatten a list of lists.
    But don't decompose string.
    """
    if type(itr) in (str,bytes):
        yield itr
    else:
        for x in itr:
            try:
                yield from flatten_stringlist(x)
            except TypeError:
                yield x


class Layer:
    """
    Thin wrapper that requests GDL Layers and keep a living reference to intermediary objects.
    """
    def __init__(self, grid, driver_name="ESRI Shapefile") -> None:
        logger.debug("Open Layer(%s, %s)", grid, driver_name)
        self.__grid        = grid
        self.__driver      = ogr.GetDriverByName(driver_name)
        self.__data_source = self.__driver.Open(self.__grid, 0)
        if self.__data_source is None:
            raise RuntimeError(f"Impossible to open layer {driver_name} layer {grid!r}")
        self.__layer       = self.__data_source.GetLayer()

    def __iter__(self) -> Iterator[ogr.Feature]:
        return self.__layer.__iter__()

    def reset_reading(self) -> None:
        """
        Reset feature reading to start on the first feature.

        This affects iteration.
        """
        self.__layer.ResetReading()

    def find_tile_named(self, tile_name_field: str) -> ogr.Feature:
        """
        Search for a tile that maches the name.
        """
        for tile in self.__layer:  # tile is a Feature
            if tile.GetField('NAME') in tile_name_field:
                return tile
        return None


def get_relative_orbit(manifest) -> int:
    """
    Returns the relative orbit number of the product.
    """
    root = ET.parse(manifest)
    url = "{http://www.esa.int/safe/sentinel-1.0}"
    key = f"metadataSection/metadataObject/metadataWrap/xmlData/{url}orbitReference/{url}relativeOrbitNumber"
    ron = root.find(key)
    if ron is None or ron.text is None:
        raise RuntimeError(f"No relativeOrbitNumber key found in {manifest}")
    return int(ron.text)


def get_origin(manifest)-> Tuple[Tuple[float,float], Tuple[float,float], Tuple[float,float], Tuple[float,float]]:
    """Parse the coordinate of the origin in the manifest file to return its footprint.

    Args:
      manifest: The manifest from which to parse the coordinates of the origin

    Returns:
      the parsed coordinates (or throw an exception if they could not be parsed)
    """
    with open(manifest, "r", encoding="utf-8") as save_file:
        for line in save_file:
            if "<gml:coordinates>" in line:
                coor = line.replace("                <gml:coordinates>", "")\
                           .replace("</gml:coordinates>", "").split(" ")
                coord = [(float(val.replace("\n", "").split(",")[0]),
                          float(val.replace("\n", "").split(",")[1]))
                          for val in coor]
                return coord[0], coord[1], coord[2], coord[3]
        raise RuntimeError(f"Coordinates not found in {manifest!r}")


def get_shape_from_polygon(
    polygon: Union[Tuple[Tuple[float,float], Tuple[float,float], Tuple[float,float], Tuple[float,float]], List[Tuple[float,float]]]
) -> ogr.Geometry:
    """
    Returns the shape of the footprint of the S1 product.
    """

    nw_coord, ne_coord, se_coord, sw_coord = polygon
    poly = ogr.Geometry(ogr.wkbPolygon)
    ring = ogr.Geometry(ogr.wkbLinearRing)
    ring.AddPoint(nw_coord[1], nw_coord[0], 0)
    ring.AddPoint(ne_coord[1], ne_coord[0], 0)
    ring.AddPoint(se_coord[1], se_coord[0], 0)
    ring.AddPoint(sw_coord[1], sw_coord[0], 0)
    ring.AddPoint(nw_coord[1], nw_coord[0], 0)
    poly.AddGeometry(ring)
    return poly


def get_shape(manifest: Union[str, Path]) -> ogr.Geometry:
    """
    Returns the shape of the footprint of the S1 product.
    """
    nw_coord, ne_coord, se_coord, sw_coord = get_origin(manifest)
    return get_shape_from_polygon((nw_coord, ne_coord, se_coord, sw_coord))

def get_s1image_poly(s1image: Union[str, S1DateAcquisition]) -> ogr.Geometry:
    """
    Return shape of the ``s1image`` as a polygon
    """
    if isinstance(s1image, str):
        manifest = Path(s1image).parents[1] / 'manifest.safe'
    else:
        manifest = s1image.get_manifest()

    logging.debug("Manifest: %s", manifest)
    assert manifest.exists()
    poly = get_shape(manifest)
    return poly


def get_tile_origin_intersect_by_s1(grid_path: str, image: S1DateAcquisition) -> List:
    """
    Retrieve the list of MGRS tiles interesected by S1 product.

    Args:
      grid_path: Path to the shapefile containing the MGRS tiles
      image: S1 image as instance of S1DateAcquisition class

    Returns:
      a list of string of MGRS tiles names
    """
    manifest = image.get_manifest()
    poly = get_shape(manifest)

    driver = ogr.GetDriverByName("ESRI Shapefile")
    data_source = driver.Open(grid_path, 0)
    layer = data_source.GetLayer()

    intersect_tile = []

    for current_tile in layer:
        tile_footprint = current_tile.GetGeometryRef()
        intersection = poly.Intersection(tile_footprint)
        if intersection.GetArea() != 0:
            intersect_tile.append(current_tile.GetField('NAME'))
    return intersect_tile


def find_dem_intersecting_poly(
    poly:          ogr.Geometry,
    dem_layer:     Layer,
    dem_field_ids: List[str],
    main_id:       str
) -> Dict[str,Any]:
    """
    Searches the DEM tiles that intersect the specifid polygon
    """
    # main_ids = list(filter(lambda f: 'id' in f or 'ID' in f, dem_field_ids))
    # main_id = (main_ids or dem_field_ids)[0]
    # logger.debug('Using %s as DEM tile main id for name', main_id)

    dem_tiles = {}
    area = poly.GetArea()

    dem_layer.reset_reading()
    for dem_tile in dem_layer:
        dem_footprint = dem_tile.GetGeometryRef()
        intersection = poly.Intersection(dem_footprint)
        if intersection.GetArea() > 0.0:
            # logging.debug("Tile: %s", dem_tile)
            coverage = intersection.GetArea() / area
            dem_info = {}
            for field_id in dem_field_ids:
                dem_info[field_id] = dem_tile.GetField(field_id)
            dem_info['_coverage'] = coverage
            dem_tiles[dem_info[main_id]] = dem_info
    return dem_tiles


def find_dem_intersecting_raster(
    s1image:         str,
    dem_db_filepath: str,
    dem_field_ids:   List[str],
    main_id:         str
) -> Dict[str, Any]:
    """
    Searches the DEM tiles that intersect the S1 Image.
    """
    poly = get_s1image_poly(s1image)
    assert dem_db_filepath
    assert os.path.isfile(dem_db_filepath)
    dem_layer = Layer(dem_db_filepath, driver_name='GPKG')

    logging.info("Shape of %s: %s", os.path.basename(s1image), poly)
    return find_dem_intersecting_poly(poly, dem_layer, dem_field_ids, main_id)


def get_orbit_direction(manifest: str) -> Literal['DES', 'ASC']:
    """This function returns the orbit direction from a S1 manifest file.

    Args:
      manifest: path to the manifest file

    Returns:
      "ASC" for ascending orbits, "DES" for descending
      orbits. Throws an exception if manifest can not be parsed.

    """
    with open(manifest, "r", encoding="utf-8") as save_file:
        for line in save_file:
            if "<s1:pass>" in line:
                if "DESCENDING" in line:
                    return "DES"
                if "ASCENDING" in line:
                    return "ASC"
<<<<<<< HEAD
        raise RuntimeError(f"Orbit Directiction not found in {manifest!r}")
=======
        raise Exception("Orbit Direction not found in " + str(manifest))
>>>>>>> e4e5570f


def convert_coord(
    tuple_list: List[Tuple[float, float]],
    in_epsg:    int,
    out_epsg:   int,
) -> List[Tuple[float, ...]]:
    """
    Convert a list of coordinates from one epsg code to another

    Args:
      tuple_list: a list of tuples representing the coordinates
      in_epsg: the input epsg code
      out_epsg: the output epsg code

    Returns:
      a list of tuples representing the converted coordinates
    """
    if not tuple_list:
        return []

    tuple_out = []

    in_spatial_ref = osr.SpatialReference()
    in_spatial_ref.ImportFromEPSG(in_epsg)
    out_spatial_ref = osr.SpatialReference()
    out_spatial_ref.ImportFromEPSG(out_epsg)
    if int(osgeo.__version__[0]) >= 3:
        # GDAL 2.0 and GDAL 3.0 don't take the CoordinateTransformation() parameters
        # in the same order: https://github.com/OSGeo/gdal/issues/1546
        #
        # GDAL 3 changes axis order: https://github.com/OSGeo/gdal/issues/1546
        in_spatial_ref.SetAxisMappingStrategy(osr.OAMS_TRADITIONAL_GIS_ORDER)
        # out_spatial_ref.SetAxisMappingStrategy(osr.OAMS_TRADITIONAL_GIS_ORDER)

    for in_coord in tuple_list:
        lon = in_coord[0]
        lat = in_coord[1]

        coord_trans = osr.CoordinateTransformation(in_spatial_ref, out_spatial_ref)
        coord = coord_trans.TransformPoint(lon, lat)
        # logging.debug("convert_coord(lon=%s, lat=%s): %s, %s ==> %s", in_epsg, out_epsg, lon, lat, coord)
        tuple_out.append(coord)
    return tuple_out


_k_prod_re = re.compile(r'S1._IW_...._...._(\d{4})(\d{2})(\d{2})T(\d{2})(\d{2})(\d{2}).*')

def extract_product_start_time(product_name : str) -> Optional[Dict[str, str]]:
    """
    Extracts product start time from its name.

    Returns: dictionary of keys {'YYYY', 'MM', 'DD', 'hh', 'mm', 'ss'}
             or None if the product name cannot be decoded.
    """
    assert '/' not in product_name, f"Expecting a basename for {product_name}"
    match = _k_prod_re.match(product_name)
    if not match:
        return None
    YYYY, MM, DD, hh, mm, ss = match.groups()
    return {'YYYY': YYYY, 'MM': MM, 'DD': DD, 'hh': hh, 'mm': mm, 'ss': ss}


def get_date_from_s1_raster(path_to_raster: str) -> str:
    """
    Small utilty function that parses a s1 raster file name to extract date.

    Args:
      path_to_raster: path to the s1 raster file

    Returns:
      a string representing the date
    """
    return path_to_raster.split("/")[-1].split("-")[4]


def get_polar_from_s1_raster(path_to_raster: str) -> str:
    """
    Small utilty function that parses a s1 raster file name to
    extract polarization.

    Args:
      path_to_raster: path to the s1 raster file

    Returns:
      a string representing the polarization
    """
    return path_to_raster.split("/")[-1].split("-")[3]


def get_platform_from_s1_raster(path_to_raster: str) -> str:
    """
    Small utilty function that parses a s1 raster file name to extract platform

    Args:
      path_to_raster: path to the s1 raster file

    Returns:
      a string representing the platform
    """
    return path_to_raster.split("/")[-1].split("-")[0]


class ExecutionTimer:
    """Context manager to help measure execution times

    Example:
    with ExecutionTimer("the code", True) as t:
        Code_to_measure()
    """
    def __init__(self, text, do_measure) -> None:
        self._text       = text
        self._do_measure = do_measure

    def __enter__(self) -> "ExecutionTimer":
        self._start = timer()  # pylint: disable=attribute-defined-outside-init
        return self

    def __exit__(self, exception_type, exception_value, exception_traceback):
        if self._do_measure:
            end = timer()
            logging.info("%s took %ssec", self._text, end - self._start)
        return False


def list_files(directory: str, pattern=None) -> List[os.DirEntry]:
    """
    Efficient listing of files in requested directory.

    This version shall be faster than glob to isolate files only as it keeps in "memory"
    the kind of the entry without needing to stat() the entry again.

    Requires Python 3.5
    """
    if pattern:
        filt = lambda path: path.is_file() and fnmatch.fnmatch(path.name, pattern)
    else:
        filt = lambda path: path.is_file()

    with os.scandir(directory) as nodes:
        res = list(filter(filt, nodes))
        # res = [entry for entry in nodes if filt(entry)]
    return res


def list_dirs(directory: str, pattern=None) -> List[os.DirEntry]:
    """
    Efficient listing of sub-directories in requested directory.

    This version shall be faster than glob to isolate directories only as it keeps in
    "memory" the kind of the entry without needing to stat() the entry again.

    Requires Python 3.5
    """
    if pattern:
        filt = lambda path: path.is_dir() and fnmatch.fnmatch(path.name, pattern)
    else:
        filt = lambda path: path.is_dir()

    with os.scandir(directory) as nodes:
        res = list(filter(filt, nodes))
        # res = [entry for entry in nodes if filt(entry)]
    return res


class RedirectStdToLogger:
    """
    Yet another helper class to redirect messages sent to stdout and stderr to a proper
    logger.

    This is a very simplified version tuned to answer S1Tiling needs.
    It also acts as a context manager.
    """
    def __init__(self, logger_) -> None:
        self.__old_stdout = sys.stdout
        self.__old_stderr = sys.stderr
        self.__logger     = logger_
        sys.stdout = RedirectStdToLogger.__StdOutErrAdapter(self.__logger)
        sys.stderr = RedirectStdToLogger.__StdOutErrAdapter(self.__logger, logging.ERROR)

    def __enter__(self) -> 'RedirectStdToLogger':
        return self

    def __exit__(self, exception_type, exception_value, exception_traceback):
        sys.stdout = self.__old_stdout
        sys.stderr = self.__old_stderr
        return False

    class __StdOutErrAdapter:
        """
        Internal adapter that redirects messages, initially sent to a file, to a logger.
        """
        def __init__(self, logger_, mode=None) -> None:
            self.__logger     = logger_
            self.__mode       = mode  # None => adapt DEBUG/INFO/ERROR/...
            self.__last_level = mode  # None => adapt DEBUG/INFO/ERROR/...
            self.__lvl_re     = re.compile(r'(\((DEBUG|INFO|WARNING|ERROR)\))')
            self.__lvl_map    = {
                    'DEBUG':   logging.DEBUG,
                    'INFO':    logging.INFO,
                    'WARNING': logging.WARNING,
                    'ERROR':   logging.ERROR}

        def write(self, message) -> None:
            """
            Overrides sys.stdout.write() method
            """
            messages = message.rstrip().splitlines()
            for msg in messages:
                if self.__mode:
                    lvl = self.__mode
                else:
                    match = self.__lvl_re.search(msg)
                    if match:
                        lvl = self.__lvl_map[match.group(2)]
                    else:
                        lvl = self.__last_level or logging.INFO
                # OTB may have multi line messages.
                # In that case, reset happens with a new message
                self.__last_level = lvl
                self.__logger.log(lvl, msg)

        def flush(self) -> None:
            """
            Overrides sys.stdout.flush() method
            """
            pass

        def isatty(self) -> bool:
            """
            Overrides sys.stdout.isatty() method.
            This is required by OTB Python bindings.
            """
            return False


def remove_files(files: list) -> None:
    """
    Removes the files from the disk
    """
    assert isinstance(files, list)
    logging.debug("Remove %s", files)
    for file_it in files:
        if os.path.exists(file_it):
            os.remove(file_it)


class TopologicalSorter:
    """
    Depth-first topological_sort implementation
    """
    def __init__(self, dag: Dict, fetch_successor_function: Optional[Callable]=None) -> None:
        """
        constructor
        """
        self.__table = dag
        if fetch_successor_function:
            self.__successor_fetcher = fetch_successor_function
            self.__successors        = self.__successors_lazy
        else:
            self.__successors        = self.__successors_direct

    def depth(self, start_nodes: Union[List, Set, KeysView]) -> List:
        """
        Depth-first topological sorting method
        """
        results       : List = []
        visited_nodes : Dict = {}
        self.__recursive_depth_first(start_nodes, results, visited_nodes)
        return reversed(results)

    def __successors_lazy(self, node: Any) -> List:
        node_info = self.__table.get(node, None)
        # logging.debug('node:%s ; infos=%s', node, node_info)
        return self.__successor_fetcher(node_info) if node_info else []

    def __successors_direct(self, node: Any) -> List:
        return self.__table.get(node, [])

    def __recursive_depth_first(self, start_nodes: Union[List, Set, KeysView], results: List, visited_nodes: Dict[Any, int]) -> None:
        # logging.debug('start_nodes: %s', start_nodes)
        for node in start_nodes:
            visited = visited_nodes.get(node, 0)
            if   visited == 1:
                continue # done
            elif visited == 2:
                raise ValueError(f"Tsort: cyclic graph detected {node}")
            visited_nodes[node] = 2 # visiting
            succs = self.__successors(node)
            try:
                self.__recursive_depth_first(succs, results, visited_nodes)
            except ValueError as e:
                # raise e.'>'.node
                raise e
            visited_nodes[node] = 1 # visited
            results.append(node)

def tsort(dag: Dict, start_nodes: Union[List, Set, KeysView], fetch_successor_function: Optional[Callable]=None):
    """
    Topological sorting function (depth-first)

    Parameters:
        :dag:                      Direct Acyclic Graph to sort topologically
        :start_nodes:              nodes from which the sorting star
        :fetch_successor_function: Used to override how node transition is done
    """
    ts = TopologicalSorter(dag, fetch_successor_function)
    return ts.depth(start_nodes)<|MERGE_RESOLUTION|>--- conflicted
+++ resolved
@@ -269,11 +269,7 @@
                     return "DES"
                 if "ASCENDING" in line:
                     return "ASC"
-<<<<<<< HEAD
         raise RuntimeError(f"Orbit Directiction not found in {manifest!r}")
-=======
-        raise Exception("Orbit Direction not found in " + str(manifest))
->>>>>>> e4e5570f
 
 
 def convert_coord(
