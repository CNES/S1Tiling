#!/usr/bin/env python3
# -*- coding: utf-8 -*-
# =========================================================================
#   Program:   S1Processor
#
#   Copyright 2017-2022 (c) CNES. All rights reserved.
#
#   This file is part of S1Tiling project
#       https://gitlab.orfeo-toolbox.org/s1-tiling/s1tiling
#
#   Licensed under the Apache License, Version 2.0 (the "License");
#   you may not use this file except in compliance with the License.
#   You may obtain a copy of the License at
#
#       http://www.apache.org/licenses/LICENSE-2.0
#
#   Unless required by applicable law or agreed to in writing, software
#   distributed under the License is distributed on an "AS IS" BASIS,
#   WITHOUT WARRANTIES OR CONDITIONS OF ANY KIND, either express or implied.
#   See the License for the specific language governing permissions and
#   limitations under the License.
#
# =========================================================================
#
# Authors: Thierry KOLECK (CNES)
#          Luc HERMITTE (CS Group)
# =========================================================================

# from __future__ import annotations  # Require Python 3.7+...

"""
This module provides pipeline for chaining OTB applications, and a pool to execute them.
"""

import os
import sys
import shutil
import re
import datetime
import copy
from abc import ABC, abstractmethod
from itertools import filterfalse
import logging
import logging.handlers
import multiprocessing
import subprocess
from pathlib import Path

# memory leaks
from distributed import get_worker
import objgraph
from pympler import tracker # , muppy

from osgeo import gdal
import otbApplication as otb
from . import Utils
from . import exits
from .outcome import Outcome

logger = logging.getLogger('s1tiling')

re_tiff    = re.compile(r'\.tiff?$')
re_any_ext = re.compile(r'\.[^.]+$')  # Match any kind of file extension


def otb_version():
    """
    Returns the current version on OTB (through a call to ResetMargin -version)
    The result is cached
    """
    if not hasattr(otb_version, "_version"):
        try:
            r = subprocess.run(['otbcli_ResetMargin', '-version'], stdout=subprocess.PIPE,
                    stderr=subprocess.STDOUT)
            version = r.stdout.decode('utf-8').strip('\n')
            version = re.search(r'\d+(\.\d+)+$', version)[0]
            logger.info("OTB version detected on the system is %s", version)
            otb_version._version = version
        except Exception as ex:  # pylint: disable=broad-except
            logger.exception(ex)
            raise RuntimeError("Cannot determine current OTB version")
    return otb_version._version


<<<<<<< HEAD
def ram(r):
    """
    The expected type for the RAM parameter in OTB application changes between OTB 7.x and OTB 8.0.
    This function provides an abstraction that takes care of the exact type expected.
    """
    if otb_version() >= '8.0.0':
        assert isinstance(r, int)
        return r
    else:
        return str(r)
=======
def as_list(param):
    """
    Make sure ``param`` is either a list or encapsulated in a list.
    """
    if isinstance(param, list):
        return param
    else:
        return [param]


class OutputFilenameGenerator(ABC):
    """
    Abstract class for generating filenames.
    Several policies are supported as of now:
    - return the input string (default implementation)
    - replace a text with another one
    - {template} strings
    - list of any of the other two
    """
    def generate(self, basename, keys):  # pylint: disable=unused-argument,no-self-use
        """
        Default implementation does nothing.
        """
        return basename


class ReplaceOutputFilenameGenerator(OutputFilenameGenerator):
    """
    Given a pair ``[text_to_search, text_to_replace_with]``,
    replace the exact matching text with new text in ``basename`` metadata.
    """
    def __init__(self, before_afters):
        assert isinstance(before_afters, list)
        self.__before_afters = before_afters

    def generate(self, basename, keys):
        filename = basename.replace(*self.__before_afters)
        return filename


class CannotGenerateFilename(KeyError):
    """
    Exception used to filter out cases where a meta cannot serve as a direct
    input of a :class:`StepFactory`.
    """
    pass


class TemplateOutputFilenameGenerator(OutputFilenameGenerator):
    """
    Given a template: ``"text{key1}_{another_key}_.."``,
    inject the metadata instead of the template keys.
    """
    def __init__(self, template):
        assert isinstance(template, str)
        self.__template = template

    def generate(self, basename, keys):
        try:
            rootname = os.path.splitext(basename)[0]
            filename = self.__template.format(**keys, rootname=rootname)
            return filename
        except KeyError as e:
            raise CannotGenerateFilename(f'Impossible to generate a filename matching {self.__template} from {keys}') from e


class OutputFilenameGeneratorList(OutputFilenameGenerator):
    """
    Some steps produce several products.
    This specialization permits to generate several output filenames.

    It's constructed from other filename generators.
    """
    def __init__(self, generators):
        assert isinstance(generators, list)
        self.__generators = generators

    def generate(self, basename, keys):
        filenames = [generator.generate(basename, keys) for generator in self.__generators]
        return filenames
>>>>>>> b69f04ce


def as_app_shell_param(param):
    """
    Internal function used to stringigy value to appear like a a parameter for a program
    launched through shell.

    foo     -> 'foo'
    42      -> 42
    [a, 42] -> 'a' 42
    """
    if   isinstance(param, list):
        return ' '.join(as_app_shell_param(e) for e in param)
    elif isinstance(param, int):
        return param
    else:
        return f"'{param}'"


def in_filename(meta):
    """
    Helper accessor to access the input filename of a `Step`.
    """
    assert 'in_filename' in meta
    return meta['in_filename']


def out_filename(meta):
    """
    Helper accessor to access the ouput filename of a `Step`.
    """
    return meta.get('out_filename')


def tmp_filename(meta):
    """
    Helper accessor to access the temporary ouput filename of a `Step`.
    """
    assert 'out_tmp_filename' in meta
    return meta.get('out_tmp_filename')


def get_task_name(meta):
    """
    Helper accessor to the task name related to a `Step`.

    By default, the task name is stored in `out_filename` key.
    In the case of reducing :class:`MergeStep`, a dedicated name shall be
    provided. See :class:`Concatenate`

    Important, task names shall be unique and attributed to a single step.
    """
    if 'task_name' in meta:
        return meta['task_name']
    else:
        return out_filename(meta)


def out_extended_filename_complement(meta):
    """
    Helper accessor to the extended filename to use to produce the image.
    """
    return meta.get('out_extended_filename_complement', '')


def _fetch_input_data(key, inputs):
    """
    Helper function that extract the meta data associated to a key from a
    multiple-inputs list of inputs.
    """
    keys = set().union(*(input.keys() for input in inputs))
    assert key in keys, f"Cannot find input '{key}' among {keys}"
    return [input[key] for input in inputs if key in input.keys()][0]


def manifest_to_product_name(manifest):
    """
    Helper function that returns the product name (SAFE directory without the
    ``.SAFE`` extension) from the full path to the :file:`manifest.safe` file.
    """
    fullpath = Path(manifest)
    return fullpath.parent.stem


def product_exists(meta):
    """
    Helper accessor that tells whether the product described by the metadata
    already exists.
    """
    if 'does_product_exist' in meta:
        return meta['does_product_exist']()
    else:
        return os.path.isfile(out_filename(meta))


def _is_compatible(output_meta, input_meta):
    """
    Tells whether ``input_meta`` is a valid input for ``output_meta``

    Uses the optional meta information ``is_compatible`` from ``output_meta``
    to tell whether they are compatible.

    This will be uses for situations where an input file will be used as input
    for several different new files. Typical example: all final normlimed
    outputs on a S2 tile will rely on the same map of sin(LIA). As such,
    the usual __input -> expected output__ approach cannot work.
    """
    if 'is_compatible' in output_meta:
        return output_meta['is_compatible'](input_meta)
    else:
        return False


def files_exist(files):
    """
    Checks whether a single file, or all files from a list, exist.
    """
    if isinstance(files, str):
        return os.path.isfile(files)
    else:
        for file in files:
            if not os.path.isfile(file):
                return False
        return True


def is_running_dry(meta):
    """
    Helper function to test whether metadata has ``dryrun`` property set to True.
    """
    return meta.get('dryrun', False)


def is_debugging_caches(meta):
    """
    Helper function to test whether metadata has ``debug_caches`` property set to True.
    """
    return meta.get('debug_caches', False)


def execute(params, dryrun):
    """
    Helper function to execute any external command.

    And log its execution, measure the time it takes.
    """
    msg = ' '.join([str(p) for p in params])
    logging.info('$> '+msg)
    if not dryrun:
        with Utils.ExecutionTimer(msg, True):
            subprocess.run(args=params, check=True)


class AbstractStep:
    """
    Internal root class for all actual `Step` s.

    There are several kinds of steps:

    - :class:`FirstStep` that contains information about input files
    - :class:`Step` that registers an otbapplication binding
    - :class:`StoreStep` that momentarilly disconnect on-memory pipeline to
      force storing of the resulting file.
    - :class:`ExecutableStep` that executes external applications
    - :class:`MergeStep` that operates a rendez-vous between several steps
      producing files of a same kind.

    The step will contain information like the current input file, the current
    output file...
    """
    def __init__(self, *unused_argv, **kwargs):
        """
        constructor
        """
        meta = kwargs
        if 'basename' not in meta:
            logger.critical('no "basename" in meta == %s', meta)
        assert 'basename' in meta
        # Clear basename from any noise
        self._meta = meta

    @property
    def is_first_step(self):
        """
        Tells whether this step is the first of a pipeline.
        """
        return True

    @property
    def meta(self):
        """
        Step meta data property.
        """
        return self._meta

    @property
    def basename(self):
        """
        Basename property will be used to generate all future output filenames.
        """
        return self._meta['basename']

    @property
    def out_filename(self):
        """
        Property that returns the name of the file produced by the current step.
        """
        assert 'out_filename' in self._meta
        return self._meta['out_filename']

    @property
    def shall_store(self):
        """
        No OTB related step requires its result to be stored on disk and to
        break in_memory connection by default.

        However, the artificial Step produced by :class:`Store` factory will
        force the result of the `previous` application(s) to be stored on disk.
        """
        return False

    def release_app(self):
        """
        Makes sure that steps with applications are releasing the application
        """
        pass

    def clean_cache(self):
        """
        Takes care or removing intermediary files once we know they are no
        longer required like the orthorectified subtiles once the
        concatenation has been done.
        """
        if 'files_to_remove' in self.meta :
            files = self.meta['files_to_remove']
            # All possible geom files that may exist
            geoms = [re.sub(re_tiff, '.geom', fn) for fn in files]
            # All geaoms that do actually exist
            geoms = [fn for fn in geoms if os.path.isfile(fn)]
            files = files + geoms
            if is_debugging_caches(self.meta):
                logger.debug('NOT cleaning intermediary files: %s (cache debugging mode!)', files)
            else:
                logger.debug('Cleaning intermediary files: %s', files)
                if not is_running_dry(self.meta):
                    Utils.remove_files(files)
            self.meta.pop('files_to_remove', None)


    def _write_image_metadata(self):
        """
        Update Image metadata (with GDAL API).
        Fetch the new content in ``meta['image_metadata']``
        """
        img_meta = self.meta.get('image_metadata', {})
        # fullpath = out_filename(self.meta)
        fullpath = self.tmp_filename
        if not img_meta:
            logger.debug('No metadata to update in %s', fullpath)
            return
        if is_running_dry(self.meta):
            logger.debug("Don't set metadata in %s (dry-run)", fullpath)
            return
        def do_write(fullpath, img_meta):
            logger.debug('Set metadata in %s', fullpath)
            dst = gdal.Open(fullpath, gdal.GA_Update)
            assert dst

            for (kw, val) in img_meta.items():
                assert isinstance(val, str), f'GDAL metadata shall be strings. "{kw}" is a {val.__class__.__name__} (="{val}")'
                logger.debug(' - %s -> %s', kw, val)
                dst.SetMetadataItem(kw, val)
            dst.FlushCache()  # We really need to be sure it has been flushed now, if not closed
            del dst
            logger.debug('Metadata Set! (%s)', fullpath)
        if isinstance(fullpath, list):
            # Case of applications that produce several files like ComputeLIA
            for fp in fullpath:
                # TODO: how to specialize DESCRIPTION for each output image
                do_write(fp, img_meta)
        else:
            do_write(fullpath, img_meta)


class ExecutableStep(AbstractStep):
    """
    Generic step for calling any external application.
    """
    def __init__(self, exename, *argv, **kwargs):
        """
        Constructor.
        """
        super().__init__(None, *argv, **kwargs)
        self._exename = exename
        # logger.debug('ExecutableStep %s constructed', self._exename)

    @property
    def tmp_filename(self):
        """
        Property that returns the name of the file produced by the current step while
        the external application is running.
        Eventually, it'll get renamed into :func:`AbstractStep.out_filename` if
        the application succeeds.
        """
        return tmp_filename(self.meta)

    def execute_and_write_output(self, parameters):  # pylint: disable=no-self-use
        """
        Actually execute the external program.
        While the program runs, a temporary filename will be used as output.
        On successful execution, the output will be renamed to match its
        expected final name.
        """
        dryrun = is_running_dry(self.meta)
        logger.debug("ExecutableStep: %s (%s)", self, self.meta)
        execute([self._exename]+ parameters, dryrun)
        if not dryrun:
            self._write_image_metadata()
            commit_execution(self.tmp_filename, self.out_filename)
        if 'post' in self.meta and not dryrun:
            for hook in self.meta['post']:
                hook(self.meta)
        self.clean_cache()
        self.meta['pipe'] = [self.out_filename]


class _StepWithOTBApplication(AbstractStep):
    """
    Internal intermediary type for `Steps` that have an application object.
    Not meant to be used directly.

    Parent type for:

    - :class:`Step`  that will own the application
    - and :class:`StoreStep` that will just reference the application from the previous step
    """
    def __init__(self, app, *argv, **kwargs):
        """
        Constructor.
        """
        # logger.debug("Create Step(%s, %s)", app, meta)
        super().__init__(*argv, **kwargs)
        self._app = app
        self._out = None  # shall be overriden in child classes.

    def __del__(self):
        """
        Makes sure the otb app is released
        """
        if self._app:
            self.release_app()

    def release_app(self):
        # Only `Step` will delete, here we just reset the reference
        self._app = None

    @property
    def app(self):
        """
        OTB Application property.
        """
        return self._app

    @property
    def is_first_step(self):
        return self._app is None

    @property
    def param_out(self):
        """
        Name of the "out" parameter used by the OTB Application.
        Default is likely to be "out", while some applications use "io.out".
        """
        return self._out


class Step(_StepWithOTBApplication):
    """
    Interal specialized `Step` that holds a binding to an OTB Application.

    The application binding is expected to be built by a dedicated :class:`StepFactory` and
    passed to the constructor.
    """
    def __init__(self, app, *argv, **kwargs):
        """
        constructor
        """
        # logger.debug("Create Step(%s, %s)", app, meta)
        super().__init__(app, *argv, **kwargs)
        self._out = kwargs.get('param_out', 'out')

    def release_app(self):
        del self._app
        super().release_app()  # resets self._app to None


def _check_input_step_type(inputs):
    """
    Internal helper function that checks :func:`StepFactory.create_step()`
    ``inputs`` parameters is of the expected type, i.e.:
    list of dictionaries {'key': :class:`AbstractStep`}
    """
    assert all(issubclass(type(inp), dict) for inp in inputs), f"Inputs not of expected type: {inputs}"
    assert all(issubclass(type(step), AbstractStep) for inp in inputs for _, step in inp.items()), f"Inputs not of expected type: {inputs}"


class StepFactory(ABC):
    """
    Abstract factory for :class:`Step`

    Meant to be inherited for each possible OTB application or external
    application used in a pipeline.

    Sometimes we may also want to add some artificial steps that analyse
    products, filenames..., or step that help filter products for following
    pipelines.

    See: `Existing processings`_
    """
    def __init__(self, name, *unused_argv, **kwargs):  # pylint: disable=unused-argument
        assert name
        self._name               = name
        self.__image_description = kwargs.get('image_description', None)
        # logger.debug("new StepFactory(%s)", name)

    @property
    def name(self):
        """
        Step Name property.
        """
        assert isinstance(self._name, str)
        return self._name

    @property
    def image_description(self):
        """
        Property image_description, used to fill ``TIFFTAG_IMAGEDESCRIPTION``
        """
        return self.__image_description

    def check_requirements(self):
        """
        Abstract method used to test whether a :class:`StepFactory` has all
        its external requirements fulfilled. For instance,
        :class:`OTBStepFactory`'s will check their related OTB application can be executed.

        :return: ``None`` if  requirements are fulfilled.
        :return: A message indicating what is missing otherwise, and some
                 context how to fix it.
        """
        return None

    @abstractmethod
    def build_step_output_filename(self, meta):
        """
        Filename of the step output.

        See also :func:`build_step_output_tmp_filename()` regarding the actual processing.
        """
        pass

    @abstractmethod
    def build_step_output_tmp_filename(self, meta):
        """
        Returns a filename to a temporary file to use in output of the current application.

        When an OTB (/External) application is harshly interrupted (crash or
        user interruption), it leaves behind an incomplete (and thus invalid)
        file.
        In order to ignore those files when a pipeline is restarted, an
        temporary filename is used by the application.
        Once the application exits with success, the file will be renamed into
        :func:`build_step_output_filename()`, and possibly moved into
        :func:`_FileProducingStepFactory.output_directory()` if this is a final product.
        """
        pass

    def update_filename_meta(self, meta):  # to be overridden
        """
        Duplicates, completes, and return, the `meta` dictionary with specific
        information for the current factory regarding tasks analysis.

        This method is used:

        - while analysing the dependencies to build the task graph -- in this
          use case the relevant information are the file names and paths.
        - and indirectly before instanciating a new :class:`Step`

        Other metadata not filled here:

        - :func:`get_task_name` which is deduced from `out_filename`  by default
        - :func:`out_extended_filename_complement`

        It's possible to inject some other metadata (that could be used from
        :func:`_get_canonical_input()` for instance) thanks to
        :func:`_update_filename_meta_pre_hook()`.
        """
        meta = meta.copy()
        self._update_filename_meta_pre_hook(meta)
        meta['in_filename']        = out_filename(meta)
        meta['out_filename']       = self.build_step_output_filename(meta)
        meta['out_tmp_filename']   = self.build_step_output_tmp_filename(meta)
        meta['pipe']               = meta.get('pipe', []) + [self.__class__.__name__]
        def check_product(meta):
            filename        = out_filename(meta)
            exist_file_name = os.path.isfile(filename)
            logger.debug('Checking %s product: %s => %s',
                    self.__class__.__name__,
                    filename, '∃' if exist_file_name else '∅')
            return exist_file_name
        meta['does_product_exist'] = lambda : check_product(meta)
        # meta['does_product_exist'] = lambda : os.path.isfile(out_filename(meta))
        meta.pop('task_name',           None)
        meta.pop('task_basename',       None)
        meta.pop('update_out_filename', None)
        meta.pop('is_compatible',       None)
        # for k in list(meta.keys()):  # Remove all entries associated to reduce_* keys
        #     if k.startswith('reduce_'):
        #         del meta[k]
        self._update_filename_meta_post_hook(meta)
        return meta

    def _update_filename_meta_pre_hook(self, meta):  # to be overridden  # pylint: disable=no-self-use
        """
        Hook meant to be overridden to complete product metadata before
        they are used to produce filenames or tasknames.

        Called from :func:`update_filename_meta()`
        """
        return meta

    def _update_filename_meta_post_hook(self, meta):  # to be overridden  # pylint: disable=no-self-use
        """
        Hook meant to be overridden to fix product metadata by
        overriding their default definition.

        Called from :func:`update_filename_meta()`
        """
        return meta

    def complete_meta(self, meta, all_inputs):  # to be overridden  # pylint: disable=unused-argument
        """
        Duplicates, completes, and return, the `meta` dictionary with specific
        information for the current factory regarding :class:`Step` instanciation.
        """
        meta.pop('out_extended_filename_complement', None)
        return self.update_filename_meta(meta)

    def update_image_metadata(self, meta, all_inputs):  # pylint: disable=unused-argument
        """
        Root implementation of :func:`update_image_metadata` that shall be
        specialized in every file producing Step Factory.
        """
        if 'image_metadata' not in meta:
            meta['image_metadata'] = {}
        imd = meta['image_metadata']
        imd['TIFFTAG_DATETIME'] = str(datetime.datetime.now().strftime('%Y:%m:%d %H:%M:%S'))
        if self.image_description:
            imd['TIFFTAG_IMAGEDESCRIPTION'] = self.image_description.format(
                    **meta,
                    flying_unit_code_short=meta['flying_unit_code'][1:].upper())

    def _get_inputs(self, previous_steps):  # pylint: disable=unused-argument,no-self-use
        """
        Extract the last inputs to use at the current level from all previous
        products seen in the pipeline.

        This method will need to be overridden in classes like
        :class:`ComputeLIA` in order to fetch N-1 "xyz" input.

        Postcondition:
            :``_check_input_step_type(result)`` is True
        """
        # By default, simply return the last step information
        assert len(previous_steps) > 0
        inputs = previous_steps[-1]
        _check_input_step_type(inputs)
        return inputs

    def _get_canonical_input(self, inputs):
        """
        Helper function to retrieve the canonical input associated to a list of inputs.
        By default, if there is only one input, this will be the one returned.
        Steps will multiple inputs will need to override this method.

        Precondition:
            :``_check_input_step_type(result)`` is True
        """
        _check_input_step_type(inputs)
        if len(inputs) == 1:
            return list(inputs[0].values())[0]
        else:
            # If this error is raised, this means the current step has several
            # inputs, we need to tell explicitely how the "main" input is found.
            keys = set().union(*(input.keys() for input in inputs))
            raise TypeError(f"No way to handle a multiple-inputs ({keys}) step from StepFactory: {self.__class__.__name__}")

    def create_step(self, in_memory: bool, previous_steps):  # pylint: disable=unused-argument
        """
        Instanciates the step related to the current :class:`StepFactory`,
        that consumes results from the previous `input` steps.

        1. This methods starts by updating metadata information through
        :func:`complete_meta()` on the ``input`` metadatas.

        2. in case the new step isn't related to an OTB application,
        nothing specific is done, we'll just return an :class:`AbstractStep`

        Note: While `previous_steps` is ignored in this specialization, it's
        used in :func:`Store.create_step()` where it's eventually used to
        release all OTB Application objects.
        """
        inputs = self._get_inputs(previous_steps)
        inp    = self._get_canonical_input(inputs)
        meta   = self.complete_meta(inp.meta, inputs)
        self.update_image_metadata(meta, inputs) # Needs to be done after complete_meta!

        # Return previous app?
        return AbstractStep(**meta)


class Pipeline:
    """
    Pipeline of OTB applications.

    It's instanciated as a list of :class:`AbstractStep` s.
    :func:`Step.execute_and_write_output()` will be executed on the last step
    of the pipeline.

    Internal class only meant to be used by :class:`PipelineDescriptionSequence`.
    """
    # Should we inherit from contextlib.ExitStack?
    def __init__(self, do_measure, in_memory, do_watch_ram, name=None, dryrun=False, output=None):
        self.__pipeline     = []
        # self.__do_measure   = do_measure
        self.__in_memory    = in_memory
        self.__do_watch_ram = do_watch_ram
        self.__dryrun       = dryrun
        self.__name         = name
        self.__output       = output
        self.__inputs       = []

    def __repr__(self):
        return self.name

    def set_inputs(self, inputs: list):
        """
        Set the input(s) of the instanciated pipeline.
        The `inputs` is parameter expected to be a list of {'key': [metas...]} that'll
        get tranformed into a dictionary of {'key': :class:`AbstractStep`}.

        Some :class:`AbstractStep` will actually be :class:`MergeStep` instances.
        """
        logger.debug("Pipeline(%s).set_inputs(%s)", self.__name, inputs)
        # all_keys = set().union(*(input.keys() for input in inputs))
        all_keys = inputs.keys()
        for key in all_keys:
            # inputs_associated_to_key = [input[key] for input in inputs if key in input]
            inputs_associated_to_key = inputs[key]
            if len(inputs_associated_to_key) == 1:
                self.__inputs.append({key: FirstStep(**inputs_associated_to_key[0])})
            else:
                self.__inputs.append({key: MergeStep(inputs_associated_to_key)})

    @property
    def _input_filenames(self):
        """
        Property _input_filenames
        """
        return [input[k].out_filename for input in self.__inputs for k in input]

    @property
    def appname(self):
        """
        Name of the pipeline application(s).
        """
        appname = (self.__name or '|'.join(crt.appname for crt in self.__pipeline))
        return appname

    @property
    def name(self):
        """
        Name of the pipeline.
        It's either user registered or automatically generated from the
        registered :class:`StepFactory` s.
        """
        return f'{self.appname} -> {self.__output} from {self._input_filenames}'

    @property
    def output(self):
        """
        Expected pipeline final output file.
        """
        return self.__output

    @property
    def shall_watch_ram(self):
        """
        Tells whether objects in RAM shall be watched for memory leaks.
        """
        return self.__do_watch_ram

    def push(self, otbstep: StepFactory):
        """
        Registers a StepFactory into the pipeline.
        """
        assert isinstance(otbstep, StepFactory)
        self.__pipeline.append(otbstep)

    def check_requirements(self):
        """
        Check all the :class:`StepFactory`'s registered in the pipeline can be
        exexuted.

        :return: ``None`` if requirements are fulfilled.
        :return: A message indicating what is missing otherwise, and some
                 context how to fix it.
        """
        sing_plur = {True: 'are', False: 'is'}
        reqs = list(filter(None, (sf.check_requirements() for sf in self.__pipeline)))
        missing_reqs = [rq for rq, _ in reqs]
        contexts = set(ctx for _, ctx in reqs)
        if reqs:
            return f"{' and '.join(missing_reqs)} {sing_plur[len(missing_reqs) > 1]} required.", contexts
        else:
            return None

    def do_execute(self):
        """
        Execute the pipeline.

        1. Makes sure the inputs exist -- unless in dry-run mode
        2. Incrementaly create the steps of the pipeline.
        3. Return the resulting output filename, or the caught errors.
        """
        assert self.__inputs
        logger.info("INPUTS: %s", self.__inputs)
        tested_files = list(Utils.flatten_stringlist(
            [v.out_filename for inp in self.__inputs for _,v in inp.items()]))
        logger.info("Testing whether input files exist: %s", tested_files)
        missing_inputs = list(filterfalse(files_exist, tested_files))
        if len(missing_inputs) > 0 and not self.__dryrun:
            msg = f"Cannot execute {self} as the following input(s) {missing_inputs} do(es)n't exist"
            logger.warning(msg)
            return Outcome(RuntimeError(msg))
        # logger.debug("LOG OTB: %s", os.environ.get('OTB_LOGGER_LEVEL'))
        assert self.__pipeline  # shall not be empty!
        steps = [self.__inputs]
        for crt in self.__pipeline:
            step = crt.create_step(self.__in_memory, steps)
            if step:  # a StepFactory may return no step so it can be skipped
                steps.append([{'__last': step}])

        assert len(steps[-1]) == 1
        res = steps[-1][0]['__last'].out_filename
        assert res == self.output, \
                f"Step output {self.output} doesn't match expected output {res}.\nThis is likely happenning because pipeline name generation isn't incremental."
        steps = None
        # logger.debug('Pipeline "%s" terminated -> %s', self, res)
        return Outcome(res)


# TODO: try to make it static...
def execute4dask(pipeline, *args, **unused_kwargs):
    """
    Internal worker function used by Dask to execute a pipeline.

    Returns the product filename(s) or the caught error in case of failure.
    """
    logger.debug('Parameters for %s: %s', pipeline, args)
    watch_ram = pipeline.shall_watch_ram
    if watch_ram:
        objgraph.show_growth(limit=5)
    try:
        assert len(args) == 1
        for arg in args[0]:
            # logger.info('ARG: %s (%s)', arg, type(arg))
            if isinstance(arg, Outcome) and not arg:
                logger.warning('Cancel execution of %s because an error has occured upstream on a dependent input file: %s', pipeline, arg)
                return copy.deepcopy(arg).add_related_filename(pipeline.output)
        # Any exceptions leaking to Dask Scheduler would end the execution of the scheduler.
        # That's why errors need to be caught and transformed here.
        logger.info('Execute %s', pipeline)
        res = pipeline.do_execute().add_related_filename(pipeline.output)
        pipeline = None

        if watch_ram:
            objgraph.show_growth()

            # all_objects = muppy.get_objects()
            # sum1 = summary.summarize(all_objects)
            # summary.print_(sum1)
            w = get_worker()
            if not hasattr(w, 'tracker'):
                w.tr = tracker.SummaryTracker()
            w.tr.print_diff()
        return res
    except Exception as ex:  # pylint: disable=broad-except  # Use in nominal code
    # except RuntimeError as ex:  # pylint: disable=broad-except  # Use when debugging...
        logger.exception('Execution of %s failed', pipeline)
        logger.debug('(ERROR) %s has been executed with the following parameters: %s', pipeline, args)
        return Outcome(ex).add_related_filename(pipeline.output).set_pipeline_name(pipeline.appname)


class PipelineDescription:
    """
    Pipeline description:
    - stores the various factory steps that describe a pipeline,
    - can tell the expected product name given an input.
    - tells whether its product is required
    """
    def __init__(self, factory_steps, dryrun, name=None, product_required=False,
            is_name_incremental=False, inputs=None):
        """
        constructor
        """
        assert factory_steps  # shall not be None or empty
        self.__factory_steps       = factory_steps
        self.__is_name_incremental = is_name_incremental
        self.__is_product_required = product_required
        self.__dryrun              = dryrun
        if name:
            self.__name = name
        else:
            self.__name = '|'.join([step.name for step in self.__factory_steps])
        assert inputs
        self.__inputs              = inputs
        # logger.debug("New pipeline: %s; required: %s, incremental: %s", '|'.join([step.name for step in self.__factory_steps]), self.__is_product_required, self.__is_name_incremental)

    def expected(self, input_meta):
        """
        Returns the expected name of the product(s) of this pipeline
        """
        assert self.__factory_steps  # shall not be None or empty
        try:
            if self.__is_name_incremental:
                res = input_meta
                for step in self.__factory_steps:
                    res = step.update_filename_meta(res)
            else:
                res = self.__factory_steps[-1].update_filename_meta(input_meta)
            logger.debug("    expected: %s(%s) -> %s", self.__name, input_meta['out_filename'], out_filename(res))
            return res
        except CannotGenerateFilename as e:  # pylint: disable=broad-except
            # logger.exception('expected(%s) rejected because', input_meta)
            logger.debug('%s => rejecting expected(%s)', e, input_meta)
            return None

    @property
    def inputs(self):
        """
        Property inputs
        """
        return self.__inputs

    @property
    def sources(self):
        """
        Property sources
        """
        # logger.debug("SOURCES(%s) = %s", self.name, self.__inputs)
        res = [(val if isinstance(val, str) else val.name) for (key,val) in self.__inputs.items()]
        return res

    @property
    def name(self):
        """
        Descriptive name of the pipeline specification.
        """
        assert isinstance(self.__name, str)
        return self.__name

    @property
    def product_is_required(self):
        """
        Tells whether the product if this pipeline is required.
        """
        return self.__is_product_required

    def instanciate(self, file, do_measure, in_memory, do_watch_ram):
        """
        Instanciates the pipeline specified.

        Note: It systematically registers a :class:`Store` step at the end
        if any :class:`StepFactory` is actually an :class:`OTBStepFactory`

        Returns:
            A :class:`Pipeline` instance
        """
        pipeline = Pipeline(do_measure, in_memory, do_watch_ram, self.name, self.__dryrun, file)
        need_OTB_store = False
        for factory_step in self.__factory_steps + []:
            pipeline.push(factory_step)
            need_OTB_store = need_OTB_store or isinstance(factory_step, OTBStepFactory)  # TODO: use a dedicated function
        if need_OTB_store:
            pipeline.push(Store('noappname'))
        return pipeline


    def __repr__(self):
        res = f'PipelineDescription: {self.name} ## Sources: {self.sources}'
        return res


def to_dask_key(pathname):
    """
    Generate a simplified graph key name from a full pathname.
    - Strip directory name
    - Replace '-' with '_' as Dask has a special interpretation for '-' in key names.
    """
    return pathname.replace('-', '_')


def register_task(tasks, key, value):
    """
    Register a task named `key` in the right format.
    """
    tasks[key] = value


def generate_first_steps_from_manifests(raster_list, tile_name, dryrun, debug_caches):
    """
    Flatten all rasters from the manifest as a list of :class:`FirstStep`
    """
    inputs = []
    # Log commented and kept for filling in unit tests
    # logger.debug('Generate first steps from: %s', raster_list)
    # for raster, tile_origin in raster_list:
    for raster_info in raster_list:
        raster = raster_info['raster']  # Actually a S1DateAcquisition object...

        manifest = raster.get_manifest()
        for image in raster.get_images_list():
            start = FirstStep(
                    tile_name=tile_name,
                    tile_origin=raster_info['tile_origin'],
                    tile_coverage=raster_info['tile_coverage'],
                    manifest=manifest,
                    basename=image,
                    dryrun=dryrun,
                    debug_caches=debug_caches)
            inputs.append(start.meta)
    return inputs


class TaskInputInfo:
    """
    Abstraction of the input(s) information associated to a particular task.

    Used to merge, or to stack, information about inputs.
    """
    def __init__(self, pipeline):
        """
        constructor
        """
        self.__pipeline     = pipeline
        self._inputs        = {}  # map<source, meta / meta list>

    def add_input(self, origin, input_meta, destination_meta):
        """
        Register a new input to the current task.

        Parameters:
            :origin:           Name of the source type the new input comes from
            :input_meta:       Meta information associated to the new input (could be a list)
            :destination_meta: Meta information associated to the current task

        Several situations are possible:

        - No input has been registered yet => simply register it
        - If current task has a "reduce_inputs_{origin}" key in its meta
          information, => use that function to filter which input is actually
          kept.
          This scenario is usefull in case several sets of inputs permit to
          obtain a same product (e.g. when we don't actually need the data, but
          only the geometry, etc).
        - Otherwise, stack the new input with the previous ones.
        """
        if origin not in self._inputs:
            logger.debug('    add_input[%s # %s]: first time <<-- %s', origin, out_filename(destination_meta), out_filename(input_meta))
            self._inputs[origin] = [input_meta]
            return True
        logger.debug('add_input[%s # %s]: not empty <<-- %s', origin, out_filename(destination_meta), out_filename(input_meta))
        logger.debug('check %s in %s', f'reduce_inputs_{origin}', destination_meta.keys())
        if f'reduce_inputs_{origin}' in destination_meta.keys():
            # logger.debug('add_input[%s]: self.__inputs[%s]= %s <--- %s', origin, origin, self._inputs[origin], destination_meta[f'reduce_inputs_{origin}'](self._inputs[origin] + [input_meta]))
            self._inputs[origin] = destination_meta[f'reduce_inputs_{origin}'](
                    self._inputs[origin] + [input_meta])
            return False
        else:
            self._inputs[origin].append(input_meta)
            return True

    @property
    def pipeline(self):
        """
        Property pipeline
        """
        return self.__pipeline

    @property
    def inputs(self):
        """
        Inputs associated to the task.

        It's organized as a dictionary that associates a source type to a meta or a list of meta
        information.
        """
        return self._inputs

    @property
    def input_task_names(self):
        """
        List of input tasks the current task depends on.
        """
        tns = [get_task_name(meta) for meta in self.input_metas]
        logger.debug('input_task_names(%s) --> %s', self.pipeline.name, tns)
        return tns

    @property
    def input_metas(self):
        """
        List of input meta informations the current task depends on.
        """
        metas = [meta for inputs in self.inputs.values() for meta in inputs]
        return metas

    def __repr__(self):
        res = 'TaskInputInfo:\n- inputs:\n'
        for k, inps in self.inputs.items():
            res += f'  - "{k}":\n'
            for val in inps:
                res += f'    - {val}\n'
        res += f'- pipeline: {self.pipeline}\n'
        return res


def _update_out_filename(updated_meta, with_meta):
    """
    Helper function to update the `out_filename` from metadata.
    Meant to be used metadata associated to products made of several inputs
    like Concatenate.
    """
    if 'update_out_filename' in updated_meta:
        updated_meta['update_out_filename'](updated_meta, with_meta)


def _register_new_input_and_update_out_filename(
        tasks: list,  #: list[TaskInputInfo],  # Require Python 3.7+ ?
        origin, input_meta, new_task_meta, outputs
        ):
    """
    Helper function to register a new input to a :class:`TaskInputInfo` and
    update the current task output filename if required.
    """
    task_name = get_task_name(new_task_meta)
    if isinstance(task_name, list):
        # TODO: correctly handle the case a task produce several filenames
        task_name = task_name[0]
    task_inputs = tasks[task_name]
    if task_inputs.add_input(origin, input_meta, new_task_meta):
        logger.debug('    The %s task depends on one more input, updating its metadata to reflect the situation.\nUpdating %s ...', task_name, new_task_meta)
        _update_out_filename(new_task_meta, task_inputs)
        logger.debug('    ...to (%s)', new_task_meta)
        already_registered_next_input = [ni for ni in outputs if get_task_name(ni) == task_name]
        assert len(already_registered_next_input) == 1, \
                f'{len(already_registered_next_input)} != 1 => {already_registered_next_input}'
        _update_out_filename(already_registered_next_input[0], task_inputs)
        # Can't we simply override the already_registered_next_input with expected fields?
        already_registered_next_input[0].update(new_task_meta)
    else:
        logger.debug('    The %s task depends on one more input, but only one will be kept.\n    %s has been updated.', task_name, new_task_meta)


class PipelineDescriptionSequence:
    """
    This class is the main entry point to describe pipelines.

    Internally, it can be seen as a list of :class:`PipelineDescription` objects.
    """
    def __init__(self, cfg, dryrun, debug_caches):
        """
        constructor
        """
        assert cfg
        self.__cfg          = cfg
        self.__pipelines    = []
        self.__dryrun       = dryrun
        self.__debug_caches = debug_caches

    def register_pipeline(self, factory_steps, *args, **kwargs):
        """
        Register a pipeline description from:

        Parameters:
            :factory_steps:       List of non-instanciated :class:`StepFactory` classes
            :name:                Optional name for the pipeline
            :product_required:    Tells whether the pipeline product is expected as a
                                  final product
            :is_name_incremental: Tells whether `expected` filename needs evaluations of
                                  each intermediary steps of whether it can be directly
                                  deduced from the last step.
        """
        steps = [FS(self.__cfg) for FS in factory_steps]
        assert 'dryrun' not in kwargs
        if 'inputs' not in kwargs:
            # Register the last pipeline as 'in' if nothing is specified
            kwargs['inputs'] = {'in' : self.__pipelines[-1] if self.__pipelines else 'basename'}
        pipeline = PipelineDescription(steps, self.__dryrun, *args, **kwargs)
        logger.debug('Register pipeline %s as %s', pipeline.name, [fs.__name__ for fs in factory_steps])
        self.__pipelines.append(pipeline)
        return pipeline

    def _build_dependencies(self, tile_name, raster_list):
        """
        Runs the inputs through all pipeline descriptions to build the full list
        of intermediary and final products and what they require to be built.
        """
        first_inputs = generate_first_steps_from_manifests(
                tile_name=tile_name,
                raster_list=raster_list,
                dryrun=self.__dryrun,
                debug_caches=self.__debug_caches)

        pipelines_outputs = {'basename': first_inputs}  # TODO: find the right name _0/__/_firststeps/...?
        logger.debug('FIRST: %s', pipelines_outputs['basename'])

        required = {}  # (first batch) Final products identified as _needed to be produced_
        previous = {}  # Graph of deps: for a product tells how it's produced (pipeline + inputs): Map<TaskInputInfo>
        task_names_to_output_files_table = {}
        # +-> TODO: cache previous in order to remember which files already exists or not
        #     the difficult part is to flag as "generation successful" or not
        for pipeline in self.__pipelines:
            logger.debug('#############################################################################')
            logger.debug('#############################################################################')
            logger.debug('Analysing |%s| dependencies', pipeline.name)
            logger.debug('Sources --> %s', pipeline.sources)
            outputs = []

            dropped_inputs = {}
            for origin, sources in pipeline.inputs.items():
                source_name = sources if isinstance(sources, str) else sources.name
                logger.debug('===========================================================================')
                logger.debug('* Checking sources from "%s" origin: %s', origin, source_name)
                # Locate all inputs for the current pipeline
                # -> Select all inputs for pipeline sources from pipelines_outputs
                inputs = [output for output in pipelines_outputs[source_name]]

                logger.debug('  FROM all %s inputs as "%s": %s', len(inputs), origin, [out_filename(i) for i in inputs])
                dropped = []
                for input in inputs:  # inputs are meta
                    logger.debug('  ----------------------------------------------------------------------')
                    logger.debug('  - GIVEN "%s" "%s": %s', origin, out_filename(input), input)
                    expected = pipeline.expected(input)
                    if not expected:
                        logger.debug("    No '%s' product can be generated from '%s' input '%s' ==> Ignore for now",
                                pipeline.name, origin, out_filename(input))
                        dropped.append(input)  # remember that source/input will be used differently
                        continue
                    expected_taskname = get_task_name(expected)
                    logger.debug('    %s <-- from input: %s', expected_taskname, out_filename(input))
                    logger.debug('    --> "%s": %s', out_filename(expected), expected)
                    # TODO: Correctly handle the case where a task produce
                    # several filenames. In that case we shall have only one
                    # task, but possibly, several following tasks may depend on
                    # the current task.
                    # For the moment, just keep the first, and use product
                    # selection pattern as in filter_LIA().
                    if isinstance(expected_taskname, list):
                        expected_taskname = expected_taskname[0] # TODO: see comment above

                    # We cannot analyse early whether a task product is already
                    # there as some product have names that depend on all
                    # inputs (see Concatenate).
                    # This is why the full dependencies tree is produced at
                    # this time. Unrequired parts will be trimmed in the next
                    # task producing step.
                    if expected_taskname not in previous:
                        outputs.append(expected)
                        previous[expected_taskname] = TaskInputInfo(pipeline=pipeline)
                        previous[expected_taskname].add_input(origin, input, expected)
                        logger.debug('    This is a new product: %s, with a source from "%s"', expected_taskname, origin)
                    elif get_task_name(input) not in previous[expected_taskname].input_task_names:
                        _register_new_input_and_update_out_filename(
                                tasks=previous,
                                origin=origin,
                                input_meta=input,
                                new_task_meta=expected,
                                outputs=outputs)
                    if pipeline.product_is_required:
                        # assert (expected_taskname not in required) or (required[expected_taskname] == expected)
                        required[expected_taskname] = expected
                    task_names_to_output_files_table[expected_taskname] = out_filename(expected)
                # endfor input in inputs:  # inputs are meta
                if dropped:
                    dropped_inputs[origin] = dropped
            # endfor origin, sources in pipeline.inputs.items():

            # For all new outputs, check which dropped inputs would be compatible
            logger.debug('* Checking dropped inputs: %s', dropped_inputs.keys())
            for output in outputs:
                for origin, inputs in dropped_inputs.items():
                    for input in inputs:
                        logger.debug("  - Is '%s' a '%s' input for '%s' ?", out_filename(input), origin, out_filename(output))
                        if _is_compatible(output, input):
                            logger.debug('    => YES')
                            _register_new_input_and_update_out_filename(
                                    tasks=previous,
                                    origin=origin,
                                    input_meta=input,
                                    new_task_meta=output,
                                    outputs=outputs)
                        else:
                            logger.debug('  => NO')

            pipelines_outputs[pipeline.name] = outputs

        logger.debug('#############################################################################')
        logger.debug('#############################################################################')
        required_task_names = set()
        for name, meta in required.items():
            logger.debug("check task_name: %s", name)
            if product_exists(meta):
                logger.debug("Ignoring %s as the product already exists", name)
                previous[name] = False  # for the next log
            else:
                required_task_names.add(name)

        logger.debug("Dependencies found:")
        for task_name, prev in previous.items():
            if prev:
                logger.debug('- %s requires %s on %s', task_name, prev.pipeline.name, [out_filename(i) for i in prev.input_metas])
            else:
                logger.debug('- %s already exists, no need to produce it', task_name)
        return required_task_names, previous, task_names_to_output_files_table

    def _build_tasks_from_dependencies(self,
            required, previous, task_names_to_output_files_table,
            do_watch_ram):  # pylint: disable=no-self-use
        """
        Generates the actual list of tasks for :func:`dask.client.get()`.

        `previous` is made of:
        - "pipeline": reference to the :class:`PipelineDescription`
        - "inputs": list of the inputs (metadata)
        """
        tasks = {}
        logger.debug('#############################################################################')
        logger.debug('#############################################################################')
        logger.debug('Building all tasks')
        while required:
            new_required = set()
            for task_name in required:
                assert previous[task_name]
                base_task_name = to_dask_key(task_name)
                task_inputs    = previous[task_name].inputs
                pipeline_descr = previous[task_name].pipeline
                first = lambda files : files[0] if isinstance(files, list) else  files
                input_task_keys = [to_dask_key(first(tn))
                        for tn in previous[task_name].input_task_names]
                assert list(input_task_keys)
                logger.debug('* %s(%s) --> %s', task_name, list(input_task_keys), task_inputs)
                output_filename = task_names_to_output_files_table[task_name]
                pipeline_instance = pipeline_descr.instanciate(
                        output_filename, True, True, do_watch_ram)
                pipeline_instance.set_inputs(task_inputs)
                logger.debug('  ~~> TASKS[%s] += %s(keys=%s)', base_task_name, pipeline_descr.name, list(input_task_keys))
                register_task(
                        tasks, base_task_name, (execute4dask, pipeline_instance, input_task_keys))

                for t in previous[task_name].input_metas:  # TODO: check whether the inputs need to be produced as well
                    tn = first(get_task_name(t))
                    logger.debug('  Processing task %s: %s', tn, t)
                    if not product_exists(t):
                        logger.info('    => Need to register production of %s (for %s)', tn, pipeline_descr.name)
                        new_required.add(tn)
                    else:
                        logger.info('    => Starting %s from existing %s', pipeline_descr.name, tn)
                        register_task(tasks, to_dask_key(tn), FirstStep(**t))
            required = new_required
        return tasks

    def _check_static_task_requirements(self, tasks):
        """
        Check all tasks have their requirement fulfilled for being generated.
        Typically that the related applications are installed and can be
        executed.

        If any requirement is missing, the execution is stopped.
        :todo: throw an exception instead of existing the process. See #96
        """
        logger.debug('#############################################################################')
        logger.debug('#############################################################################')
        logger.debug('Checking tasks static dependencies')
        missing_apps = {}
        contexts = set()
        for key, task in tasks.items():
            if isinstance(task, tuple):
                assert isinstance(task[1], Pipeline)
                req_ctx = task[1].check_requirements()
                if req_ctx:
                    req, ctx = req_ctx
                    if req not in missing_apps:
                        missing_apps[req] = []
                    missing_apps[req].append(key)
                    contexts.update(ctx)
            else:
                assert isinstance(task, FirstStep)
        if missing_apps:
            logger.error('Cannot execute S1Tiling because of the following reason(s):')
            for req, task_keys in missing_apps.items():
                logger.error("- %s for %s", req, task_keys)
            for ctx in contexts:
                logger.error(" -> %s", ctx)
            sys.exit(exits.MISSING_APP)
        else:
            logger.debug('All required applications are correctly available')


    def generate_tasks(self, tile_name, raster_list, do_watch_ram=False):
        """
        Generate the minimal list of tasks that can be passed to Dask

        Parameters:
            :tile_name:   Name of the current S2 tile
            :raster_list: List of rasters that intersect the tile.

        TODO: Move into another dedicated class instead of PipelineDescriptionSequence
        """
        required, previous, task_names_to_output_files_table = self._build_dependencies(
                tile_name=tile_name,
                raster_list=raster_list)

        # Generate the actual list of tasks
        final_products = [to_dask_key(p) for p in required]
        tasks = self._build_tasks_from_dependencies(
                required=required,
                previous=previous,
                task_names_to_output_files_table=task_names_to_output_files_table,
                do_watch_ram=do_watch_ram)
        self._check_static_task_requirements(tasks)

        for final_product in final_products:
            assert final_product in tasks
        return tasks, final_products


# ======================================================================
# Some specific steps
class FirstStep(AbstractStep):
    """
    First Step:

    - no application executed
    """
    def __init__(self, *argv, **kwargs):
        super().__init__(*argv, **kwargs)
        if 'out_filename' not in self._meta:
            # If not set through the parameters, set it from the basename + out dir
            self._meta['out_filename'] = self._meta['basename']
        _, basename = os.path.split(self._meta['basename'])
        self._meta['basename'] = basename
        self._meta['pipe'] = [self._meta['out_filename']]

    def __str__(self):
        return f'FirstStep{self._meta}'

    def __repr__(self):
        return f'FirstStep{self._meta}'

    @property
    def input_metas(self):
        """
        Specific to :class:`MergeStep` and :class:`FirstStep`: returns the
        metas from the inputs as a list.
        """
        return [self._meta]


class MergeStep(AbstractStep):
    """
    Kind of FirstStep that merges the result of one or several other steps
    of same kind.

    Used in input of :class:`Concatenate`

    - no application executed
    """
    def __init__(self, input_steps_metas, *argv, **kwargs):
        # meta = {**(input_steps_metas[0]._meta), **kwargs}  # kwargs override step0.meta
        meta = {**(input_steps_metas[0]), **kwargs}  # kwargs override step0.meta
        super().__init__(*argv, **meta)
        self.__input_steps_metas = input_steps_metas
        self._meta['out_filename'] = [out_filename(s) for s in input_steps_metas]

    def __str__(self):
        return f'MergeStep{self.__input_steps_metas}'

    def __repr__(self):
        return f'MergeStep{self.__input_steps_metas}'

    @property
    def input_metas(self):
        """
        Specific to :class:`MergeStep` and :class:`FirstStep`: returns the
        metas from the inputs as a list.
        """
        return self.__input_steps_metas


class StoreStep(_StepWithOTBApplication):
    """
    Artificial Step that takes care of executing the last OTB application in the
    pipeline.
    """
    def __init__(self, previous: Step):
        assert not previous.is_first_step
        super().__init__(previous._app, *[], **previous.meta)
        self._out = previous.param_out

    @property
    def tmp_filename(self):
        """
        Property that returns the name of the file produced by the current step while
        the OTB application is running.
        Eventually, it'll get renamed into `self.out_filename` if the application
        succeeds.
        """
        return tmp_filename(self.meta)

    @property
    def shall_store(self):
        return True

    def set_out_parameters(self):
        """
        Takes care of setting all output parameters.
        """
        p_out = as_list(self.param_out)
        files = as_list(self.tmp_filename)
        assert self._app
        for po, tmp in zip(p_out, files):
            assert isinstance(po, str), f"String expected for param_out={po}"
            assert isinstance(tmp, str), f"String expected for output tmp filename={tmp}"
            self._app.SetParameterString(po, tmp + out_extended_filename_complement(self.meta))

    def execute_and_write_output(self):
        """
        Specializes :func:`execute_and_write_output()` to actually execute the
        OTB pipeline.
        """
        assert self._app
        do_measure = True  # TODO
        # logger.debug('meta pipe: %s', self.meta['pipe'])
        pipeline_name = '%s > %s' % (' | '.join(str(e) for e in self.meta['pipe']), self.out_filename)
        if files_exist(self.out_filename):
            # This is a dirty failsafe, instead of analysing at the last
            # moment, it's be better to have a clear idea of all dependencies
            # and of what needs to be done.
            logger.info('%s already exists. Aborting << %s >>', self.out_filename, pipeline_name)
            return
        with Utils.ExecutionTimer('-> pipe << ' + pipeline_name + ' >>', do_measure):
            if not is_running_dry(self.meta):
                # TODO: catch execute failure, and report it!
                # logger.info("START %s", pipeline_name)
                with Utils.RedirectStdToLogger(logging.getLogger('s1tiling.OTB')):
                    # For OTB application execution, redirect stdout/stderr
                    # messages to s1tiling.OTB
                    self.set_out_parameters()
                    self._app.ExecuteAndWriteOutput()
                self._write_image_metadata()
                commit_execution(self.tmp_filename, self.out_filename)
        if 'post' in self.meta and not is_running_dry(self.meta):
            for hook in self.meta['post']:
                # Note: we can't extract and pass meta-data around from this hook
                # Indeed the hook is executed at Store Factory level, while metadata
                # are passed around between around Factories and Steps.
                logger.debug("Execute post-hook for %s", self.out_filename)
                hook(self.meta, self.app)
        self.clean_cache()
        self.meta['pipe'] = [self.out_filename]


def commit_execution(tmp_fn, out_fn):
    """
    Concluding step that validates the successful execution of an application,
    whether it's an OTB application or an external executable.

    - Rename the tmp image into its final name
    - Rename the associated geom file (if any as well)
    """
    assert type(tmp_fn) == type(out_fn)
    if isinstance(out_fn, list):
        for t, o in zip(tmp_fn, out_fn):
            commit_execution(t, o)
        return
    logger.debug('Renaming: mv %s %s', tmp_fn, out_fn)
    shutil.move(tmp_fn, out_fn)
    tmp_geom = re.sub(re_tiff, '.geom', tmp_fn)
    if os.path.isfile(tmp_geom):
        out_geom = re.sub(re_tiff, '.geom', out_fn)
        logger.debug('Renaming: mv %s %s', tmp_geom, out_geom)
        shutil.move(tmp_geom, out_geom)
    logger.debug('-> %s renamed as %s', tmp_fn, out_fn)
    assert not os.path.isfile(tmp_fn)
    assert os.path.isfile(out_fn)


class _FileProducingStepFactory(StepFactory):
    """
    Abstract class that factorizes filename transformations and parameter
    handling for Steps that produce files, either with OTB or through external
    calls.

    :func:`create_step` is kind of *abstract* at this point.
    """
    def __init__(self, cfg,
            gen_tmp_dir, gen_output_dir, gen_output_filename,
            *argv, **kwargs):
        """
        Constructor

        See :func:`output_directory`, :func:`tmp_directory`,
        :func:`build_step_output_filename` and
        :func:`build_step_output_tmp_filename` for the usage of ``gen_tmp_dir``,
        ``gen_output_dir`` and ``gen_output_filename``.
        """
        super().__init__(*argv, **kwargs)
        is_a_final_step = gen_output_dir and gen_output_dir != gen_tmp_dir
        # logger.debug("%s -> final: %s <== gen_tmp=%s    gen_out=%s", self.name, is_a_final_step, gen_tmp_dir, gen_output_dir)

        self.__gen_tmp_dir         = gen_tmp_dir
        self.__gen_output_dir      = gen_output_dir if gen_output_dir else gen_tmp_dir
        self.__gen_output_filename = gen_output_filename
        self.__ram_per_process     = cfg.ram_per_process
        self.__tmpdir              = cfg.tmpdir
        self.__outdir              = cfg.output_preprocess if is_a_final_step else cfg.tmpdir
        logger.debug("new _FileProducingStepFactory(%s) -> TMPDIR=%s  OUT=%s", self.name, self.__tmpdir, self.__outdir)

    def parameters(self, meta):
        """
        Most steps that produce files will expect parameters.

        Warning: In :class:`ExecutableStepFactory`, parameters that designate
        output filenames are expected to use :func:`tmp_filename` and not
        :func:`out_filename`. Indeed products are meant to be first produced
        with temporary names before being renamed with their final names, once
        the operation producing them has succeeded.

        Note: This method is kind-of abstract --
        :class:`SelectBestCoverage <s1tiling.libs.otbwrappers.SelectBestCoverage>` is a
        :class:`_FileProducingStepFactory` but, it doesn't actualy consume parameters.
        """
        raise TypeError(f"An {self.__class__.__name__} step don't produce anything!")

    def output_directory(self, meta):
        """
        Accessor to where output files will be stored in case their production
        is required (i.e. not in-memory processing)

        This property is built from ``gen_output_dir`` construction parameter.
        Typical values for the parameter are:

        - ``os.path.join(cfg.output_preprocess, '{tile_name}'),`` where ``tile_name``
          is looked into ``meta`` parameter
        - ``None``, in that case the result will be the same as :func:`tmp_directory`.
          This case will make sense for steps that don't produce required products
        """
        return str(self.__gen_output_dir).format(**meta)

    def _get_nominal_output_basename(self, meta):
        """
        Returns the pathless basename of the produced file (internal).
        """

        return self.__gen_output_filename.generate(meta['basename'], meta)

    def build_step_output_filename(self, meta):
        """
        Returns the names of typical result files in case their production
        is required (i.e. not in-memory processing).

        This specialization uses ``gen_output_filename`` naming policy
        parameter to build the output filename. See the `Available naming
        policies`_.
        """
        filename = self._get_nominal_output_basename(meta)
        in_dir = lambda fn : os.path.join(self.output_directory(meta), fn)
        if isinstance(filename, str):
            return in_dir(filename)
        else:
            return [in_dir(fn) for fn in filename]

    def tmp_directory(self, meta):
        """
        Directory used to store temporary files before they are renamed into
        their final version.

        This property is built from ``gen_tmp_dir`` construction parameter.
        Typical values for the parameter are:

        - ``os.path.join(cfg.tmpdir, 'S1')``
        - ``os.path.join(cfg.tmpdir, 'S2', '{tile_name}')`` where ``tile_name``
          is looked into ``meta`` parameter
        """
        return self.__gen_tmp_dir.format(**meta)

    def build_step_output_tmp_filename(self, meta):
        """
        This specialization of :func:`StepFactory.build_step_output_tmp_filename`
        will automatically insert ``.tmp`` before the filename extension.
        """
        filename = self._get_nominal_output_basename(meta)
        add_tmp = lambda fn : os.path.join(
                self.tmp_directory(meta), re.sub(re_any_ext, r'.tmp\g<0>', fn))
        if isinstance(filename, str):
            return add_tmp(filename)
        else:
            return [add_tmp(fn) for fn in filename]

    @property
    def ram_per_process(self):
        """
        Property ram_per_process
        """
        return self.__ram_per_process


class OTBStepFactory(_FileProducingStepFactory):
    """
    Abstract StepFactory for all OTB Applications.

    All step factories that wrap OTB applications are meant to inherit from
    :class:`OTBStepFactory`.
    """
    def __init__(self, cfg,
            appname,
            gen_tmp_dir, gen_output_dir, gen_output_filename,
            *argv, **kwargs):
        """
        Constructor.

        See:
            :func:`_FileProducingStepFactory.__init__`

        Parameters:
            :param_in:  Flag used by the default OTB application for the input file (default: "in")
            :param_out: Flag used by the default OTB application for the ouput file (default: "out")
        """
        super().__init__(cfg, gen_tmp_dir, gen_output_dir, gen_output_filename, *argv, **kwargs)
        # is_a_final_step = gen_output_dir and gen_output_dir != gen_tmp_dir
        # logger.debug("%s -> final: %s <== gen_tmp=%s    gen_out=%s", self.name, is_a_final_step, gen_tmp_dir, gen_output_dir)

        self._in                   = kwargs.get('param_in',  'in')
        self._out                  = kwargs.get('param_out', 'out')
        # param_in is only used in connected mode. As such a string is expected.
        assert self.param_in  is None or isinstance(self.param_in, str), f"String expected for {appname} param_in={self.param_in}"
        # param_out is always used.
        assert isinstance(self.param_out, (str, list)), f"String or list expected for {appname} param_out={self.param_out}"
        self._appname              = appname
        logger.debug("new OTBStepFactory(%s) -> app=%s", self.name, appname)

    @property
    def appname(self):
        """
        OTB Application property.
        """
        return self._appname

    @property
    def param_in(self):
        """
        Name of the "in" parameter used by the OTB Application.
        Default is likely to be "in", while some applications use "io.in", often "il" for list of
        files...
        """
        return self._in

    @property
    def param_out(self):
        """
        Name of the "out" parameter used by the OTB Application.
        Default is likely to be "out", whie some applications use "io.out".
        """
        return self._out

    def set_output_pixel_type(self, app, meta):
        """
        Permits to have steps force the output pixel data.
        Does nothing by default.
        Override this method to change the output pixel type.
        """
        pass

    def create_step(self, in_memory: bool, previous_steps):
        """
        Instanciates the step related to the current :class:`StepFactory`,
        that consumes results from the previous `input` step.

        1. This methods starts by updating metadata information through
        :func:`complete_meta()` on the `input` metadata.

        2. Then, steps that wrap an OTB application will instanciate this
        application object, and:

           - either pipe the new application to the one from the `input` step
             if it wasn't a first step
           - or fill in the "in" parameter of the application with the
             :func:`out_filename` of the `input` step.

        2-bis. in case the new step isn't related to an OTB application,
        nothing specific is done, we'll just return an :class:`AbstractStep`

        Note: While `previous_steps` is ignored in this specialization, it's
        used in :func:`Store.create_step()` where it's eventually used to
        release all OTB Application objects.

        Note: it's possible to override this method to return no step
        (``None``). In that case, no OTB Application would be registered in
        the actual :class:`Pipeline`.
        """
        inputs = self._get_inputs(previous_steps)
        inp    = self._get_canonical_input(inputs)
        meta   = self.complete_meta(inp.meta, inputs)
        self.update_image_metadata(meta, inputs) # Needs to be done after complete_meta!
        assert self.appname

        # Otherwise: step with an OTB application...
        if is_running_dry(meta):
            logger.warning('DRY RUN mode: ignore step and OTB Application creation')
            lg_from = inp.out_filename if inp.is_first_step else 'app'
            logger.debug('Register app: %s (from %s) %s', self.appname, lg_from, ' '.join('-%s %s' % (k, as_app_shell_param(v)) for k, v in self.parameters(meta).items()))
            meta['param_out'] = self.param_out
            return Step('FAKEAPP', **meta)
        with Utils.RedirectStdToLogger(logging.getLogger('s1tiling.OTB')):
            # For OTB application execution, redirect stdout/stderr messages to s1tiling.OTB
            app = otb.Registry.CreateApplication(self.appname)
            if not app:
                raise RuntimeError("Cannot create OTB application '" + self.appname + "'")
            parameters = self.parameters(meta)
            if inp.is_first_step:
                if not files_exist(inp.out_filename):
                    logger.critical("Cannot create OTB pipeline starting with %s as some input files don't exist (%s)", self.appname, inp.out_filename)
                    raise RuntimeError(f"Cannot create OTB pipeline starting with {self.appname} as some input files don't exist ({inp.out_filename})")
                # parameters[self.param_in] = inp.out_filename
                lg_from = inp.out_filename
            else:
                assert isinstance(self.param_in, str), f"String expected for {self.param_in}"
                assert isinstance(inp.param_out, str), f"String expected for {self.param_out}"
                app.ConnectImage(self.param_in, inp.app, inp.param_out)
                this_step_is_in_memory = in_memory and not inp.shall_store
                # logger.debug("Chaining %s in memory: %s", self.appname, this_step_is_in_memory)
                app.PropagateConnectMode(this_step_is_in_memory)
                if this_step_is_in_memory:
                    # When this is not a store step, we need to clear the input parameters
                    # from its list, otherwise some OTB applications may comply
                    del parameters[self.param_in]
                lg_from = 'app'

            self.set_output_pixel_type(app, meta)
            logger.debug('Register app: %s (from %s) %s -%s %s',
                    self.appname, lg_from,
                    ' '.join('-%s %s' % (k, as_app_shell_param(v)) for k, v in parameters.items()),
                    self.param_out, as_app_shell_param(meta.get('out_filename', '???')))
            try:
                app.SetParameters(parameters)
            except Exception:
                logger.exception("Cannot set parameters to %s (from %s) %s", self.appname, lg_from, ' '.join('-%s %s' % (k, as_app_shell_param(v)) for k, v in parameters.items()))
                raise

        meta['param_out'] = self.param_out
        return Step(app, **meta)

    def check_requirements(self):
        """
        This specialization of :func:`check_requirements` checks whether the
        related OTB application can correctly be executed from S1Tiling.

        :return: A pair of the message indicating what is required, and some
                 context how to fix it -- by default: install OTB!
        :return: ``None`` otherwise.
        """
        app = otb.Registry.CreateApplication(self.appname)
        if not app:
            return f"{self.appname}", self.requirement_context()
        else:
            app = None
            return None

    def requirement_context(self):
        """
        Return the requirement context that permits to fix missing requirements.
        By default, OTB applications requires... OTB!
        """
        return "Please install OTB."


class ExecutableStepFactory(_FileProducingStepFactory):
    """
    Abstract StepFactory for executing any external program.

    All step factories that wrap OTB applications are meant to inherit from
    :class:`ExecutableStepFactory`.
    """
    def __init__(self, cfg,
            exename,
            gen_tmp_dir, gen_output_dir, gen_output_filename,
            *argv, **kwargs):
        """
        Constructor

        See:
            :func:`_FileProducingStepFactory.__init__`
        """
        super().__init__(cfg, gen_tmp_dir, gen_output_dir, gen_output_filename, *argv, **kwargs)
        self._exename              = exename
        logger.debug("new ExecutableStepFactory(%s) -> exe=%s", self.name, exename)

    def create_step(self, in_memory: bool, previous_steps):
        """
        This Step creation method does more than just creating the step.
        It also executes immediately the external process.
        """
        logger.debug("Directly execute %s step", self.name)
        inputs = self._get_inputs(previous_steps)
        inp    = self._get_canonical_input(inputs)
        meta   = self.complete_meta(inp.meta, inputs)
        self.update_image_metadata(meta, inputs) # Needs to be done after complete_meta!
        res    = ExecutableStep(self._exename, **meta)
        parameters = self.parameters(meta)
        res.execute_and_write_output(parameters)
        return res


class Store(StepFactory):
    """
    Factory for Artificial Step that forces the result of the previous app
    sequence to be stored on disk by breaking in-memory connection.

    While it could be used manually, it's meant to be automatically appended
    at the end of a pipeline if any step is actually related to OTB.
    """
    def __init__(self, appname, *argv, **kwargs):  # pylint: disable=unused-argument
        super().__init__('(StoreOnFile)', "(StoreOnFile)", *argv, **kwargs)
        # logger.debug('Creating Store Factory: %s', appname)

    def create_step(self, in_memory: bool, previous_steps):
        """
        Specializes :func:`StepFactory.create_step` to trigger
        :func:`StoreStep.execute_and_write_output` on the last step that
        relates to an OTB Application.
        """
        inputs = self._get_inputs(previous_steps)
        inp    = self._get_canonical_input(inputs)
        if inp.is_first_step:
            # assert False  # Should no longer happen, yet it does w/ ConcatLIA...
            # Special case of by-passed inputs
            meta = inp.meta.copy()
            return AbstractStep(**meta)

        # logger.debug('Creating StoreStep from %s', inp)
        res = StoreStep(inp)
        try:
            res.execute_and_write_output()
        finally:
            # logger.debug("Collecting memory!")
            # Collect memory now!
            res.release_app()
            for inps in previous_steps:
                for inp in inps:
                    for _, step in inp.items():
                        step.release_app()
        return res

    # abstract methods...

    def build_step_output_filename(self, meta):
        raise TypeError("No way to ask for the output filename of a Store Factory")

    def build_step_output_tmp_filename(self, meta):
        raise TypeError("No way to ask for the output temporary filename of a Store Factory")


# ======================================================================
# Multi processing related (old) code
def mp_worker_config(queue):
    """
    Worker configuration function called by Pool().

    It takes care of initializing the queue handler in the subprocess.

    Parameters:
        :queue: multiprocessing.Queue used for passing logging messages from worker to main
            process.
    """
    qh = logging.handlers.QueueHandler(queue)
    global logger
    logger = logging.getLogger()
    logger.addHandler(qh)


# TODO: try to make it static...
def execute4mp(pipeline):
    """
    Internal worker function used by multiprocess to execute a pipeline.
    """
    return pipeline.do_execute()


class PoolOfOTBExecutions:
    """
    Internal multiprocess Pool of OTB pipelines.
    """
    def __init__(self,
            title,
            do_measure,
            nb_procs, nb_threads,
            log_queue, log_queue_listener,
            debug_otb):
        """
        constructor
        """
        self.__pool = []
        self.__title              = title
        self.__do_measure         = do_measure
        self.__nb_procs           = nb_procs
        self.__nb_threads         = nb_threads
        self.__log_queue          = log_queue
        self.__log_queue_listener = log_queue_listener
        self.__debug_otb          = debug_otb

    def new_pipeline(self, **kwargs):
        """
        Register a new pipeline.
        """
        in_memory    = kwargs.get('in_memory', True)
        do_watch_ram = kwargs.get('do_watch_ram', False)
        pipeline = Pipeline(self.__do_measure, in_memory, do_watch_ram)
        self.__pool.append(pipeline)
        return pipeline

    def process(self):
        """
        Executes all the pipelines in parallel.
        """
        nb_cmd = len(self.__pool)

        os.environ["ITK_GLOBAL_DEFAULT_NUMBER_OF_THREADS"] = str(self.__nb_threads)
        os.environ['OTB_LOGGER_LEVEL'] = 'DEBUG'
        if self.__debug_otb:  # debug OTB applications with gdb => do not spawn process!
            execute4mp(self.__pool[0])
        else:
            with multiprocessing.Pool(self.__nb_procs, mp_worker_config, [self.__log_queue]) as pool:
                self.__log_queue_listener.start()
                for count, result in enumerate(pool.imap_unordered(execute4mp, self.__pool), 1):
                    logger.info("%s correctly finished", result)
                    logger.info(' --> %s... %s%%', self.__title, count * 100. / nb_cmd)

                pool.close()
                pool.join()
                self.__log_queue_listener.stop()


class Processing:
    """
    Entry point for executing multiple instance of the same pipeline of
    different inputs.

    1. The object is initialized with a log queue and its listener
    2. The pipeline is registered with a list of :class`StepFactory` s
    3. The processing is done on a list of :class:`FirstStep` s
    """
    def __init__(self, cfg, debug_otb):
        self.__log_queue          = cfg.log_queue
        self.__log_queue_listener = cfg.log_queue_listener
        self.__cfg                = cfg
        self.__factory_steps      = []
        self.__debug_otb          = debug_otb

    def register_pipeline(self, factory_steps):
        """
        Register a list of :class:`StepFactory` s that describes a pipeline.
        """
        # Automatically append the final storing step
        self.__factory_steps = factory_steps + [Store]

    def process(self, startpoints):
        """
        Defines pipelines from the registered steps. Each pipeline is instanciated with a
        startpoint. Then they registered into the PoolOfOTBExecutions.
        The pool is finally executed.
        """
        assert self.__factory_steps
        pool = PoolOfOTBExecutions("testpool", True,
                self.__cfg.nb_procs, self.__cfg.OTBThreads,
                self.__log_queue, self.__log_queue_listener, debug_otb=self.__debug_otb)
        for startpoint in startpoints:
            logger.info("register processing of %s", startpoint.basename)
            pipeline = pool.new_pipeline(in_memory=True)
            pipeline.set_inputs(startpoint)
            for factory in self.__factory_steps:
                pipeline.push(factory(self.__cfg))

        logger.debug('Launch pipelines')
        pool.process()<|MERGE_RESOLUTION|>--- conflicted
+++ resolved
@@ -82,7 +82,6 @@
     return otb_version._version
 
 
-<<<<<<< HEAD
 def ram(r):
     """
     The expected type for the RAM parameter in OTB application changes between OTB 7.x and OTB 8.0.
@@ -93,7 +92,8 @@
         return r
     else:
         return str(r)
-=======
+
+
 def as_list(param):
     """
     Make sure ``param`` is either a list or encapsulated in a list.
@@ -174,7 +174,6 @@
     def generate(self, basename, keys):
         filenames = [generator.generate(basename, keys) for generator in self.__generators]
         return filenames
->>>>>>> b69f04ce
 
 
 def as_app_shell_param(param):
