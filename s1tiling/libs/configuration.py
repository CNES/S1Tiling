--- conflicted
+++ resolved
@@ -3,13 +3,9 @@
 # =========================================================================
 #   Program:   S1Processor
 #
-<<<<<<< HEAD
-#   Copyright 2017-2023 (c) CNES. All rights reserved.
-=======
 #   All rights reserved.
 #   Copyright 2017-2023 (c) CNES.
 #   Copyright 2022-2023 (c) CS GROUP France.
->>>>>>> 0a914ba7
 #
 #   This file is part of S1Tiling project
 #       https://gitlab.orfeo-toolbox.org/s1-tiling/s1tiling
@@ -57,7 +53,6 @@
 
 SPLIT_PATTERN = re.compile("^\s+|\s*,\s*|\s+$")
 
-<<<<<<< HEAD
 def load_log_config(cfgpaths):
     """
     Take care of loading a log configuration file expressed in YAML
@@ -73,8 +68,6 @@
     return config
 
 
-=======
->>>>>>> 0a914ba7
 # Helper functions for extracting configuration options
 
 def _get_opt(getter, config_filename, section, name, **kwargs):
@@ -197,7 +190,6 @@
 
         # Other options
         #: Destination directory where product will be generated: :ref:`[PATHS.output] <paths.output>`
-<<<<<<< HEAD
         self.output_preprocess   = get_opt(config, configFile, 'Paths', 'output')
         #: Destination directory where LIA maps products are generated:  :ref:`[PATHS.lia] <paths.lia>`
         self.lia_directory       = get_opt(config, configFile, 'Paths', 'lia', fallback=os.path.join(self.output_preprocess, '_LIA'))
@@ -225,35 +217,16 @@
 
         #: Where tmp files are produced: See :ref:`[PATHS.tmp] <paths.tmp>`
         self.tmpdir              = get_opt(config, configFile, 'Paths', 'tmp')
-=======
-        self.output_preprocess = get_opt(config, configFile, 'Paths', 'output')
-        #: Destination directory where LIA maps products are generated:  :ref:`[PATHS.lia] <paths.lia>`
-        self.lia_directory     = get_opt(config, configFile, 'Paths', 'lia', fallback=os.path.join(self.output_preprocess, '_LIA'))
-        #: Where S1 images are downloaded: See :ref:`[PATHS.s1_images] <paths.s1_images>`!
-        self.raw_directory     = get_opt(config, configFile, 'Paths', 's1_images')
-        #: Where DEM files are expected to be found: See :ref:`[PATHS.dem] <paths.dem>`!
-        self.srtm              = get_opt(config, configFile, 'Paths', 'srtm')
-        #: Where tmp files are produced: See :ref:`[PATHS.tmp] <paths.tmp>`
-        self.tmpdir            = get_opt(config, configFile, 'Paths', 'tmp')
->>>>>>> 0a914ba7
         if not os.path.isdir(self.tmpdir) and not os.path.isdir(os.path.dirname(self.tmpdir)):
             # Even if tmpdir doesn't exist we should still be able to create it
             raise exceptions.ConfigurationError(f"tmpdir={self.tmpdir} is not a valid path", configFile)
         #: Path to Geoid model. :ref:`[PATHS.geoid_file] <paths.geoid_file>`
-<<<<<<< HEAD
         self.GeoidFile           = get_opt(config, configFile, 'Paths', 'geoid_file', fallback=str(resource_dir/'Geoid/egm96.grd'))
 
         if config.has_section('PEPS'):
             raise exceptions.ConfigurationError('Since version 0.2, S1Tiling use [DataSource] instead of [PEPS] in config files. Please update your configuration!', configFile)
         #: Path to EODAG configuration file: :ref:`[DataSource.eodag_config] <DataSource.eodag_config>`
         self.eodag_config              = get_opt(config, configFile, 'DataSource', 'eodag_config', fallback=None) or get_opt(config, configFile, 'DataSource', 'eodagConfig', fallback=None)
-=======
-        self.GeoidFile         = get_opt(config, configFile, 'Paths', 'geoid_file', fallback=str(resource_dir/'Geoid/egm96.grd'))
-        if config.has_section('PEPS'):
-            raise exceptions.ConfigurationError('Since version 0.2, S1Tiling use [DataSource] instead of [PEPS] in config files. Please update your configuration!', configFile)
-        #: Path to EODAG configuration file: :ref:`[DataSource.eodag_config] <DataSource.eodag_config>`
-        self.eodagConfig               = get_opt(config, configFile, 'DataSource', 'eodagConfig', fallback=None)
->>>>>>> 0a914ba7
         #: Boolean flag that enables/disables download of S1 input images: :ref:`[DataSource.download] <DataSource.download>`
         self.download                  = getboolean_opt(config, configFile, 'DataSource', 'download')
         #: Region Of Interest to download: See :ref:`[DataSource.roi_by_tiles] <DataSource.roi_by_tiles>`
@@ -262,7 +235,6 @@
         self.first_date                = get_opt(config, configFile, 'DataSource', 'first_date')
         #: End date: :ref:`[DataSource.last_date] <DataSource.last_date>`
         self.last_date                 = get_opt(config, configFile, 'DataSource', 'last_date')
-<<<<<<< HEAD
 
         platform_list_str              = get_opt(config, configFile, 'DataSource', 'platform_list', fallback='')
         platform_list                  = [x for x in SPLIT_PATTERN.split(platform_list_str) if x]
@@ -272,8 +244,6 @@
         #: Filter to restrict platform: See  :ref:`[DataSource.platform_list] <DataSource.platform_list>`
         self.platform_list             = platform_list
 
-=======
->>>>>>> 0a914ba7
         #: Filter to restrict orbit direction: See :ref:`[DataSource.orbit_direction] <DataSource.orbit_direction>`
         self.orbit_direction           = get_opt(config, configFile, 'DataSource', 'orbit_direction', fallback=None)
         if self.orbit_direction and self.orbit_direction not in ['ASC', 'DES']:
@@ -304,18 +274,10 @@
         self.type_image         = "GRD"
         #: Shall we generate mask products? :ref:`[Mask.generate_border_mask] <Mask.generate_border_mask>`
         self.mask_cond          = getboolean_opt(config, configFile, 'Mask', 'generate_border_mask')
-<<<<<<< HEAD
         #:Tells whether DEM files are copied in a temporary directory, or if symbolic links are to be created. See :ref:`[Processing.cache_dem_by] <Processing.cache_dem_by>`
         self.cache_dem_by       = get_opt(config, configFile, 'Processing', 'cache_dem_by', fallback='symlink')
         if self.cache_dem_by not in ['symlink', 'copy']:
             raise exceptions.ConfigurationError(f"Unexpected value for Processing.cache_dem_by option: '{self.cache_dem_by}' is neither 'copy' nor 'symlink'", configFile)
-=======
-
-        #:Tells whether DEM files are copied in a temporary directory, or if symbolic links are to be created. See :ref:`[Processing.cache_srtm_by] <Processing.cache_srtm_by>`
-        self.cache_srtm_by      = get_opt(config, configFile, 'Processing', 'cache_srtm_by', fallback='symlink')
-        if self.cache_srtm_by not in ['symlink', 'copy']:
-            raise exceptions.ConfigurationError(f"Unexpected value for Processing.cache_srtm_by option: '{self.cache_srtm_by}' is neither 'copy' nor 'symlink'", configFile)
->>>>>>> 0a914ba7
 
         #: SAR Calibration applied: See :ref:`[Processing.calibration] <Processing.calibration>`
         self.calibration_type   = get_opt(config, configFile, 'Processing', 'calibration')
@@ -328,7 +290,6 @@
         self.lower_signal_value = getfloat_opt(config, configFile, 'Processing', 'lower_signal_value', fallback=1e-7)
         if self.lower_signal_value <= 0:  # TODO test nan, and >= 1e-3 ?
             raise exceptions.ConfigurationError("'lower_signal_value' parameter shall be a positive (small value) aimed at replacing null value produced by denoising.", configFile)
-<<<<<<< HEAD
 
         #: Pixel size (in meters) of the output images: :ref:`[Processing.output_spatial_resolution] <Processing.output_spatial_resolution>`
         self.out_spatial_res    = getfloat_opt(config, configFile, 'Processing', 'output_spatial_resolution')
@@ -338,20 +299,6 @@
         self.output_grid        = get_opt(config, configFile, 'Processing', 'tiles_shapefile', fallback=str(resource_dir/'shapefile/Features.shp'))
         if not os.path.isfile(self.output_grid):
             raise exceptions.ConfigurationError(f"output_grid={self.output_grid} is not a valid path", configFile)
-=======
-
-        #: Pixel size (in meters) of the output images: :ref:`[Processing.output_spatial_resolution] <Processing.output_spatial_resolution>`
-        self.out_spatial_res    = getfloat_opt(config, configFile, 'Processing', 'output_spatial_resolution')
-
-
-        #: Path to the tiles shape definition. See :ref:`[Processing.tiles_shapefile] <Processing.tiles_shapefile>`
-        self.output_grid        = get_opt(config, configFile, 'Processing', 'tiles_shapefile', fallback=str(resource_dir/'shapefile/Features.shp'))
-        if not os.path.isfile(self.output_grid):
-            raise exceptions.ConfigurationError(f"output_grid={self.output_grid} is not a valid path", configFile)
-
-        #: Path to the internal DEM tiles database: automatically set
-        self._SRTMShapefile       = resource_dir / 'shapefile' / 'srtm_tiles.gpkg'
->>>>>>> 0a914ba7
 
         #: Grid spacing (in meters) for the interpolator in the orthorectification: See :ref:`[Processing.orthorectification_gridspacing] <Processing.orthorectification_gridspacing>`
         self.grid_spacing         = getfloat_opt(config, configFile, 'Processing', 'orthorectification_gridspacing')
@@ -494,17 +441,6 @@
                 # is debug as well.
                 os.environ["OTB_LOGGER_LEVEL"] = "DEBUG"
 
-<<<<<<< HEAD
-=======
-    @property
-    def log_config(self):
-        """
-        Property log
-        """
-        assert self.__log_config, "Please initialize logger"
-        return self.__log_config
-
->>>>>>> 0a914ba7
     @property
     def log_config(self):
         """
