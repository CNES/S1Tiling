--- conflicted
+++ resolved
@@ -66,12 +66,8 @@
         s2_tile_extent, _ConcatenatorFactory, _OrthoRectifierFactory,
 )
 from ..              import Utils
-<<<<<<< HEAD
-from ..configuration import Configuration
-=======
 from ..configuration import Configuration, dname_fmt_lia_product, dname_fmt_tiled
 from ...__meta__     import __version__
->>>>>>> ed46f2e5
 
 logger = logging.getLogger('s1tiling.wrappers.lia')
 
@@ -845,11 +841,7 @@
         fname_fmt0 = cfg.fname_fmt.get('lia_product', fname_fmt0)
         fname_fmt_lia = Utils.partial_format(fname_fmt0, LIA_kind="LIA")
         fname_fmt_sin = Utils.partial_format(fname_fmt0, LIA_kind="sin_LIA")
-<<<<<<< HEAD
-        dname_fmt = cfg.dname_fmt.get('lia_product', '{lia_dir}')
-=======
         dname_fmt = dname_fmt_lia_product(cfg)
->>>>>>> ed46f2e5
         super().__init__(
                 cfg,
                 gen_tmp_dir=os.path.join(cfg.tmpdir, 'S2'),
@@ -963,12 +955,8 @@
         """
         fname_fmt = '{flying_unit_code}_{tile_name}_{polarisation}_{orbit_direction}_{orbit}_{acquisition_stamp}_NormLim.tif'
         fname_fmt = cfg.fname_fmt.get('s2_lia_corrected', fname_fmt)
-<<<<<<< HEAD
-        dname_fmt = cfg.dname_fmt.get('s2_lia_corrected', '{out_dir}/{tile_name}')
+        dname_fmt = dname_fmt_tiled(cfg)
         extended_filename = cfg.extended_filename.get("s2_lia_corrected", "?&gdal:co:COMPRESS=DEFLATE")
-=======
-        dname_fmt = dname_fmt_tiled(cfg)
->>>>>>> ed46f2e5
         super().__init__(
                 cfg,
                 appname='BandMath', name='ApplyLIACalibration', param_in='il', param_out='out',
@@ -1660,11 +1648,7 @@
     def __init__(self, cfg: Configuration) -> None:
         fname_fmt = '{LIA_kind}_{flying_unit_code}_{tile_name}_{orbit_direction}_{orbit}.tif'
         fname_fmt = cfg.fname_fmt.get('lia_product', fname_fmt)
-<<<<<<< HEAD
-        dname_fmt = cfg.dname_fmt.get('lia_product', '{lia_dir}')
-=======
         dname_fmt = dname_fmt_lia_product(cfg)
->>>>>>> ed46f2e5
         super().__init__(
                 cfg,
                 name='SelectBestCoverage',
