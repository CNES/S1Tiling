#!/usr/bin/env python
# -*- coding: utf-8 -*-
# =========================================================================
#   Program:   S1Processor
#
#   All rights reserved.
#   Copyright 2017-2024 (c) CNES.
#   Copyright 2022-2024 (c) CS GROUP France.
#
#   This file is part of S1Tiling project
#       https://gitlab.orfeo-toolbox.org/s1-tiling/s1tiling
#
#   Licensed under the Apache License, Version 2.0 (the "License");
#   you may not use this file except in compliance with the License.
#   You may obtain a copy of the License at
#
#       http://www.apache.org/licenses/LICENSE-2.0
#
#   Unless required by applicable law or agreed to in writing, software
#   distributed under the License is distributed on an "AS IS" BASIS,
#   WITHOUT WARRANTIES OR CONDITIONS OF ANY KIND, either express or implied.
#   See the License for the specific language governing permissions and
#   limitations under the License.
#
# =========================================================================
#
# Authors: Thierry KOLECK (CNES)
#          Luc HERMITTE (CS Group)
# =========================================================================

"""
This modules defines the specialized Python wrappers for the OTB Applications used in
the pipeline for LIA production needs.
"""

import logging
import os
import re
from typing import Dict, List, Optional, Type
# from packaging import version

from osgeo import gdal
import otbApplication as otb

from s1tiling.libs.otbtools import otb_version

from ..file_naming   import (
        OutputFilenameGeneratorList, TemplateOutputFilenameGenerator,
)
from ..meta import (
        Meta, append_to, in_filename, out_filename, tmp_filename, is_running_dry,
)
from ..steps import (
        InputList, OTBParameters, ExeParameters,
        _check_input_step_type,
        AbstractStep, StepFactory,
        _FileProducingStepFactory, AnyProducerStepFactory, ExecutableStepFactory, OTBStepFactory,
        commit_execution,
        ram,
)
from ..otbpipeline   import (
    fetch_input_data, fetch_input_data_all_inputs, TaskInputInfo,
)
from .helpers        import (
        does_s2_data_match_s2_tile, does_sin_lia_match_s2_tile_for_orbit, remove_polarization_marks,
)
from .s1_to_s2       import (
        s2_tile_extent, _ConcatenatorFactory, _OrthoRectifierFactory,
)
from ..              import Utils
from ..configuration import (
        Configuration,
        dname_fmt_lia_product, dname_fmt_tiled,
        extended_filename_lia_degree, extended_filename_lia_sin, extended_filename_tiled,
        nodata_DEM,
        nodata_LIA,
        nodata_SAR,
        pixel_type,
)

logger = logging.getLogger('s1tiling.wrappers.lia')


class AgglomerateDEMOnS2(AnyProducerStepFactory):
    """
    Factory that produces a :class:`Step` that builds a VRT from a list of DEM files.

    The choice has been made to name the VRT file after the basename of the
    root S1 product and not the names of the DEM tiles.
    """

    def __init__(self, cfg: Configuration, *args, **kwargs) -> None:
        """
        constructor
        """
        fname_fmt = 'DEM_{tile_name}.vrt'
        fname_fmt = cfg.fname_fmt.get('dem_s2_agglomeration', fname_fmt)
        super().__init__(  # type: ignore # mypy issue 4335
                cfg,
                # Because VRT links temporary files, it must not be reused in case of a crash => use tmp_dem_dir
                gen_tmp_dir=os.path.join(cfg.tmpdir, cfg.tmp_dem_dir),
                gen_output_dir=None,      # Use gen_tmp_dir,
                gen_output_filename=TemplateOutputFilenameGenerator(fname_fmt),
                name="AgglomerateDEMOnS2",
                action=AgglomerateDEMOnS2.agglomerate,
                *args, **kwargs)
        self.__cfg = cfg  # Will be used to access cached DEM intersecting S2 tile
        self.__dem_dir             = cfg.tmp_dem_dir
        self.__dem_filename_format = cfg.dem_filename_format

    @staticmethod
    def agglomerate(parameters: ExeParameters, dryrun: bool) -> None:
        """
        The function that calls :func:`gdal.BuildVRT()`.
        """
        logger.info("gdal.BuildVRT(%s, %s)", parameters[0], parameters[1:])
        assert len(parameters) > 0
        if not dryrun:
            gdal.BuildVRT(parameters[0], parameters[1:])

    def complete_meta(self, meta: Meta, all_inputs: InputList) -> Meta:
        """
        Factory that takes care of extracting meta data from S1 input files.
        """
        meta = super().complete_meta(meta, all_inputs)
        # find DEMs that intersect the input image
        meta['dem_infos'] = self.__cfg.get_dems_covering_s2_tile(meta['tile_name'])
        meta['dems'] = sorted(meta['dem_infos'].keys())
        logger.debug("DEM found for %s: %s", in_filename(meta), meta['dems'])
        dem_files = list(map(
                lambda s: os.path.join(
                    self.__dem_dir,    # Use copies/links from cached DEM directory
                    os.path.basename(  # => Strip any dirname from the input dem_filename_format
                        self.__dem_filename_format.format_map(meta['dem_infos'][s]))),
                meta['dem_infos']))
        meta['dem_files'] = dem_files
        missing_dems = list(filter(lambda f: not os.path.isfile(f), dem_files))
        if len(missing_dems) > 0:
            raise RuntimeError(
                    f"Cannot create DEM vrt for {meta['tile_name']}: the following DEM files are missing: {', '.join(missing_dems)}")
        return meta

    def parameters(self, meta: Meta) -> ExeParameters:
        # While it won't make much a difference here, we are still using tmp_filename.
        return [tmp_filename(meta)] + meta['dem_files']


class ProjectDEMToS2Tile(ExecutableStepFactory):
    """
    Factory that produces a :class:`ExecutableStep` that projects DEM onto target S2 tile
    as described in :ref:`Project DEM to S2 tile <project_dem_to_s2-proc>`.

    It requires the following information from the configuration object:

    - `ram_per_process`
    - `tmp_dir`
    - `fname_fmt`  -- optional key: `dem_on_s2`
    - `out_spatial_res`
    - `interpolation_method` -- OTB key converted to GDAL equivalent
    - `nb_procs`
    - `nodatas.DEM`

    It requires the following information from the metadata dictionary:

    - `tile_name`
    - `tile_origin`
    """
    def __init__(self, cfg: Configuration) -> None:
        fname_fmt = 'DEM_projected_on_{tile_name}.tiff'
        fname_fmt = cfg.fname_fmt.get('dem_on_s2', fname_fmt)
        super().__init__(
                cfg,
                exename='gdalwarp', name='ProjectDEMToS2Tile',
                gen_tmp_dir=os.path.join(cfg.tmpdir, 'S2', '{tile_name}'),
                gen_output_dir=None,      # Use gen_tmp_dir,
                gen_output_filename=TemplateOutputFilenameGenerator(fname_fmt),
                image_description="Warped DEM to S2 tile",
        )
        self.__out_spatial_res   = cfg.out_spatial_res
        self.__resampling_method = cfg.dem_warp_resampling_method
        self.__nb_threads        = cfg.nb_procs
        self.__nodata            = nodata_DEM(cfg)

    def complete_meta(self, meta: Meta, all_inputs: InputList) -> Meta:
        """
        Register temporary files from previous step for removal.
        """
        meta = super().complete_meta(meta, all_inputs)

        in_file = in_filename(meta)
        meta['files_to_remove'] = [in_file]  # DEM VRT
        logger.debug('Register files to remove after DEM warping on S2 computation: %s', meta['files_to_remove'])
        return meta

    def update_image_metadata(self, meta: Meta, all_inputs: InputList) -> None:
        """
        Set S2 related information, that should have been carried around...
        """
        super().update_image_metadata(meta, all_inputs)
        assert 'image_metadata' in meta
        imd = meta['image_metadata']
        imd['S2_TILE_CORRESPONDING_CODE'] = meta['tile_name']
        imd['SPATIAL_RESOLUTION']         = str(self.__out_spatial_res)
        imd['DEM_RESAMPLING_METHOD']      = self.__resampling_method
        # TODO: shall we set "ORTHORECTIFIED = True" ??
        # TODO: DEM_LIST

    def parameters(self, meta: Meta) -> ExeParameters:
        """
        Returns the parameters to use with :external:std:doc:`gdalwarp
        <programs/gdalwarp>` to projected the DEM onto the S2 geometry.
        """
        image       = in_filename(meta)
        tile_name   = meta['tile_name']
        tile_origin = meta['tile_origin']
        spacing     = self.__out_spatial_res
        logger.debug("%s.parameters(%s) /// image: %s /// tile_name: %s",
                self.__class__.__name__, meta, image, tile_name)

        extent = s2_tile_extent(tile_name, tile_origin, in_epsg=4326, spacing=spacing)

        parameters = [
                "-wm", str(self.ram_per_process*1024*1024),
                "-multi", "-wo", f"{self.__nb_threads}",  # It's already quite fast...
                "-t_srs", f"epsg:{extent['epsg']}",
                "-tr", f"{spacing}", f"-{spacing}",
                "-ot", "Float32",
                # "-crop_to_cutline",
                "-te", f"{extent['xmin']}", f"{extent['ymin']}", f"{extent['xmax']}", f"{extent['ymax']}",
                "-r", self.__resampling_method,
                "-dstnodata", str(self.__nodata),
                image,
                tmp_filename(meta),
        ]
        return parameters


class ProjectGeoidToS2Tile(OTBStepFactory):
    """
    Factory that produces a :class:`Step` that projects any kind of Geoid onto
    target S2 tile as described in :ref:`Project Geoid to S2 tile
    <project_geoid_to_s2-proc>`.

    This particular implementation uses another file in the expected geometry
    and :external:std:doc:`super impose <Applications/app_Superimpose>` the
    Geoid onto it. Unlike :external:std:doc:`gdalwarp <programs/gdalwarp>`,
    OTB application supports non-raster geoid formats.

    It requires the following information from the configuration object:

    - `ram_per_process`
    - `tmp_dir`    -- useless in the in-memory nomical case
    - `fname_fmt`  -- optional key: `geoid_on_s2`, useless in the in-memory nominal case
    - `interpolation_method` -- for use by :external:std:doc:`super impose
      <Applications/app_Superimpose>`
    - `out_spatial_res` -- as a workaround...
    - `nodatas.DEM`

    It requires the following information from the metadata dictionary:

    - `tile_name`
    """
    def __init__(self, cfg: Configuration) -> None:
        fname_fmt = 'GEOID_projected_on_{tile_name}.tiff'
        fname_fmt = cfg.fname_fmt.get('geoid_on_s2', fname_fmt)
        super().__init__(
                cfg,
                param_in="inr", param_out="out",
                appname='Superimpose', name='ProjectGeoidToS2Tile',
                gen_tmp_dir=os.path.join(cfg.tmpdir, 'S2', '{tile_name}'),
                gen_output_dir=None,      # Use gen_tmp_dir,
                gen_output_filename=TemplateOutputFilenameGenerator(fname_fmt),
                image_description="Geoid superimposed on S2 tile",
        )
        self.__GeoidFile            = os.path.join(cfg.tmpdir, 'geoid', os.path.basename(cfg.GeoidFile))
        self.__interpolation_method = cfg.interpolation_method
        self.__out_spatial_res      = cfg.out_spatial_res  # TODO: should extract this information from reference image
        self.__nodata               = nodata_DEM(cfg)

    def update_image_metadata(self, meta: Meta, all_inputs: InputList) -> None:
        """
        Set S2 related information, that'll be carried around.
        """
        super().update_image_metadata(meta, all_inputs)
        assert 'image_metadata' in meta
        imd = meta['image_metadata']
        imd['S2_TILE_CORRESPONDING_CODE'] = meta['tile_name']
        imd['SPATIAL_RESOLUTION']         = str(self.__out_spatial_res)

    def parameters(self, meta: Meta) -> OTBParameters:
        """
        Returns the parameters to use with :external:std:doc:`super impose
        <Applications/app_Superimpose>` to projected the Geoid onto the S2 geometry.
        """
        nodata = meta.get('nodata', -32768)
        in_s2_dem = in_filename(meta)
        return {
                'ram'                     : ram(self.ram_per_process),
                'inr'                     : in_s2_dem,  # Reference input is the DEM projected on S2
                'inm'                     : self.__GeoidFile,
                'interpolator'            : self.__interpolation_method,  # TODO: add parameter
                'interpolator.bco.radius' : 2,  # 2 is the default value for bco
<<<<<<< HEAD
                'fv'                      : nodata, # Make sure meta data are correctly set
=======
                'fv'                      : self.__nodata,  # Make sure meta data are correctly set
>>>>>>> e1f0482c
        }


class SumAllHeights(OTBStepFactory):
    """
    Factory that produces a :class:`Step` that adds DEM + Geoid that cover a
    same footprint, as described in :ref:`Sum DEM + Geoid
    <sum_dem_geoid_on_s2-proc>`.

    It requires the following information from the configuration object:

    - `ram_per_process`
    - `tmp_dir`    -- useless in the in-memory nomical case
    - `fname_fmt`  -- optional key: `height_on_s2`, useless in the in-memory nominal case
    - `nodata.DEM` -- optional

    It requires the following information from the metadata dictionary:

    """
    def __init__(self, cfg: Configuration) -> None:
        """
        Constructor.
        """
        fname_fmt = 'DEM+GEOID_projected_on_{tile_name}.tiff'
        fname_fmt = cfg.fname_fmt.get('height_on_s2', fname_fmt)
        super().__init__(
                cfg,
                appname='BandMath', name='SumAllHeights', param_in='il', param_out='out',
                gen_tmp_dir=os.path.join(cfg.tmpdir, 'S2', '{tile_name}'),
                gen_output_dir=None,      # Use gen_tmp_dir,
                gen_output_filename=TemplateOutputFilenameGenerator(fname_fmt),
                image_description='DEM + GEOID height info projected on S2 tile',
        )
        self.__nodata = nodata_DEM(cfg)

    def complete_meta(self, meta: Meta, all_inputs: InputList) -> Meta:
        """
        Complete meta information with inputs, and
        register temporary files from previous step for removal.
        """
        meta = super().complete_meta(meta, all_inputs)
        meta['inputs'] = all_inputs
        dem_on_s2  = fetch_input_data('in_s2_dem', all_inputs).out_filename
        meta['files_to_remove'] = [dem_on_s2]  # DEM on S2
        logger.debug('Register files to remove after height_on_S2 computation: %s', meta['files_to_remove'])
        # Make sure to set nodata metadata in image
        meta['out_extended_filename_complement'] = '?&nodata=-32768'
        return meta

    def _get_inputs(self, previous_steps: List[InputList]) -> InputList:
        """
        Extract the last inputs to use at the current level from all previous
        products seens in the pipeline.

        This method is overridden in order to fetch N-1 "in_s2_dem" input.
        It has been specialized for S1Tiling exact pipelines.
        """
        assert len(previous_steps) > 1

        # "in_s2_geoid" is expected at level -1, likelly named '__last'
        s2_geoid = fetch_input_data('__last', previous_steps[-1])
        # "in_s2_dem"     is expected at level -2, likelly named 'in_s2_dem'
        s2_dem   = fetch_input_data('in_s2_dem', previous_steps[-2])

        inputs = [{'in_s2_geoid': s2_geoid, 'in_s2_dem': s2_dem}]
        _check_input_step_type(inputs)
        logging.debug("%s inputs: %s", self.__class__.__name__, inputs)
        return inputs

    def _get_canonical_input(self, inputs: InputList) -> AbstractStep:
        """
        Helper function to retrieve the canonical input associated to a list of inputs.

        In current case, the canonical input comes from the "in_s2_geoid"
        step instanciated in :func:`s1tiling.s1_process_lia` pipeline builder.
        """
        _check_input_step_type(inputs)
        keys = set().union(*(input.keys() for input in inputs))
        assert len(keys) == 2, f'Expecting 2 inputs. {len(inputs)} is/are found: {keys}'
        assert 'in_s2_geoid' in keys
        return [input['in_s2_geoid'] for input in inputs if 'in_s2_geoid' in input.keys()][0]

    def parameters(self, meta: Meta) -> OTBParameters:
        """
        Returns the parameters to use with :external:doc:`BandMath OTB
        application <Applications/app_BandMath>` for additionning DEM and Geoid
        data projected on S2.
        """
        assert 'inputs' in meta, f'Looking for "inputs" in {meta.keys()}'
        inputs = meta['inputs']
        in_s2_dem   = fetch_input_data('in_s2_dem',   inputs).out_filename
        in_s2_geoid = fetch_input_data('in_s2_geoid', inputs).out_filename
        nodata = self.__nodata
        # TODO: should distinguish DEM nodata from output nodata
        params : OTBParameters = {
                'ram'         : ram(self.ram_per_process),
                self.param_in : [in_s2_dem, in_s2_geoid],
                'exp'         : f'im2b1 == {nodata} ? {nodata} : im1b1+im2b1'
        }
        return params


class ComputeGroundAndSatPositionsOnDEM(OTBStepFactory):
    """
    Factory that prepares steps that run :external:doc:`Applications/app_SARDEMProjection`
    as described in :ref:`Normals computation` documentation to obtain the XYZ
    ECEF coordinates of the ground and of the satellite positions associated
    to the pixel from input the `heigth` file.

    :external:doc:`Applications/app_SARDEMProjection` application fill a
    multi-bands image anchored on the footprint of the input DEM image.
    In each pixel in the DEM/output image, we store the XYZ ECEF coordinate of
    the ground point (associated to the pixel), and the XYZ coordinates of the
    satellite position (associated to the pixel...)

    Requires the following information from the configuration object:

    - `ram_per_process`
    - `dem_db_filepath`   -- to fill-up image metadata
    - `dem_field_ids`     -- to fill-up image metadata
    - `dem_main_field_id` -- to fill-up image metadata
    - `tmp_dir`           -- useless in the in-memory nomical case
    - `fname_fmt`         -- optional key: `ground_and_sat_s2`, useless in the in-memory nominal case
    - `nodata.LIA`        -- optional

    Requires the following information from the metadata dictionary

    - `basename`
    - `input filename`
    - `output filename`

    It also requires :envvar:`$OTB_GEOID_FILE` to be set in order to ignore any
    DEM information already registered in dask worker (through
    :external:doc:`Applications/app_OrthoRectification` for instance) and only use
    the Geoid.
    """
    def __init__(self, cfg: Configuration) -> None:
        fname_fmt = 'XYZ_projected_on_{tile_name}_{orbit_direction}_{orbit}.tiff'
        fname_fmt = cfg.fname_fmt.get('ground_and_sat_s2', fname_fmt)
        super().__init__(
                cfg,
                appname='SARDEMProjection2', name='SARDEMProjection',
                param_in=None, param_out='out',
                gen_tmp_dir=os.path.join(cfg.tmpdir, 'S2', '{tile_name}'),
                gen_output_dir=None,  # Use gen_tmp_dir
                gen_output_filename=TemplateOutputFilenameGenerator(fname_fmt),
                image_description="XYZ ground and satellite positions on S2 tile",
        )
        self.__cfg = cfg  # Will be used to access cached DEM intersecting S2 tile
        self.__nodata = nodata_LIA(cfg)

    @staticmethod
    def reduce_inputs(inputs: List[Meta]) -> List:
        """
        Filters which insar input will be kept.

        Given several (usually 2 is the maximum) possible input S1 files
        ("insar" input channels), select and return the one that maximize its
        time coverage with the current S2 destination tile.

        Actually, this function returns the first S1 image that time-covers
        the whole S2 tile. The S1 images are searched in reverse order of
        their footprint-coverage.
        """
        # Sort by coverages (already computed), then return the first that time-covers everything
        # Or the first if none time-covers
        sorted_inputs = sorted(inputs, key=lambda inp: inp['tile_coverage'], reverse=True)
        best_covered_input = sorted_inputs[0]
        logger.debug('Best coverage is %.2f%% at %s among:', best_covered_input['tile_coverage'], best_covered_input['acquisition_time'])
        for inp in sorted_inputs:
            logger.debug(' - %s: %.2f%%', inp['acquisition_time'], inp['tile_coverage'])
        for inp in sorted_inputs:
            product = out_filename(inp).replace("measurement", "annotation").replace(".tiff", ".xml")
            az_start, az_stop, obt_start, obt_stop = Utils.get_s1image_orbit_time_range(product)
            dt = az_stop - az_start
            is_enough = (obt_start <= az_start - dt) and (az_stop + dt < obt_stop)
            logger.debug(" - %s AZ: %s, OBT: %s: 2xAZ ∈ OBT: %s", os.path.dirname(inp['manifest']), [str(az_start), str(az_stop)], [str(obt_start), str(obt_stop)], is_enough)
            if is_enough:
                logger.debug(
                        "Using %s which has orbit data that covers entirelly %s, and with a %.2f%% footprint coverage",
                        out_filename(best_covered_input), best_covered_input['tile_name'], best_covered_input['tile_coverage']
                )
                return [inp]
        logger.warning(
                "None of the orbit state vector sequence from input S1 products seems wide enough to cover entirelly %s tile. Returning %s which has the best footprint coverage: %.2f%%",
                best_covered_input['tile_name'], out_filename(best_covered_input), best_covered_input['tile_coverage']
        )
        return [best_covered_input]

    def _update_filename_meta_pre_hook(self, meta: Meta) -> Meta:
        """
        Injects the :func:`reduce_inputs_insar` hook in step metadata, and
        provide names clear from polar related information.
        """
        # Ignore polarization in filenames
        if 'polarless_basename' in meta:
            assert meta['polarless_basename'] == remove_polarization_marks(meta['basename'])
        else:
            meta['polarless_basename'] = remove_polarization_marks(meta['basename'])

        meta['reduce_inputs_insar'] = ComputeGroundAndSatPositionsOnDEM.reduce_inputs
        return meta

    def _update_filename_meta_post_hook(self, meta: Meta) -> None:
        """
        Register ``accept_as_compatible_input`` hook for
        :func:`s1tiling.libs.meta.accept_as_compatible_input`.
        It will tell whether a given heights file on S2 tile input is
        compatible with the current S2 tile.
        """
        meta['accept_as_compatible_input'] = lambda input_meta : does_s2_data_match_s2_tile(meta, input_meta)

    def _get_inputs(self, previous_steps: List[InputList]) -> InputList:
        """
        Extract the last inputs to use at the current level from all previous
        products seens in the pipeline.

        This method is overridden in order to fetch N-2 "insar" and "inheight" inputs.
        It has been specialized for S1Tiling exact pipelines.
        """
        for i, st in enumerate(previous_steps):
            logger.debug("INPUTS: %s previous step[%s] = %s", self.__class__.__name__, i, st)

        inputs = [fetch_input_data_all_inputs({"insar", "inheight"}, previous_steps)]
        _check_input_step_type(inputs)
        logging.debug("%s inputs: %s", self.__class__.__name__, inputs)
        return inputs

    def _get_canonical_input(self, inputs: InputList) -> AbstractStep:
        assert inputs, "No inputs found in ComputeGroundAndSatPositionsOnDEM"
        assert 'insar' in inputs[0], f"'insar' input is missing from ComputeGroundAndSatPositionsOnDEM inputs: {inputs[0].keys()}"
        return inputs[0]['insar']

    def complete_meta(self, meta: Meta, all_inputs: InputList) -> Meta:
        """
        Computes dem information and adds them to the meta structure, to be used
        later to fill-in the image metadata.

        Also register temporary files from previous step for removal.
        """
        # logger.debug("ComputeGroundAndSatPositionsOnDEM inputs are: %s", all_inputs)
        meta = super().complete_meta(meta, all_inputs)
        meta['inputs'] = all_inputs
        assert 'inputs' in meta, "Meta data shall have been filled with inputs"

        # Cannot register height_on_s2 for ulterior removal as the file can be
        # used with different orbits
        # => TODO count how many XYZ files depend on the height_on_s2 file
        # height_on_s2  = fetch_input_data('inheight', all_inputs)
        # meta['files_to_remove'] = [height_on_s2.out_filename]
        # logger.debug('Register files to remove after ground+satpos XYZ computation: %s', meta['files_to_remove'])

        sar = fetch_input_data('insar', all_inputs).meta

        # TODO: Check whether the DEM_LIST is already there and automatically propagated!
        meta['dem_infos'] = self.__cfg.get_dems_covering_s2_tile(meta['tile_name'])
        meta['dems'] = sorted(meta['dem_infos'].keys())

        logger.debug("SARDEMProjection: DEM found for %s: %s", in_filename(sar), meta['dems'])
        _, inbasename = os.path.split(in_filename(sar))
        meta['inbasename'] = inbasename
        return meta

    def update_image_metadata(self, meta: Meta, all_inputs: InputList) -> None:
        """
        Set SARDEMProjection related information that'll get carried around.
        """
        super().update_image_metadata(meta, all_inputs)
        assert 'image_metadata' in meta
        imd = meta['image_metadata']
        imd['POLARIZATION']             = ""  # Clear polarization information (makes no sense here)
        imd['DEM_LIST']                 = ', '.join(meta['dems'])
        imd['band.DirectionToScanDEM*'] = ''
        imd['band.Gain']                = ''

    def parameters(self, meta: Meta) -> OTBParameters:
        """
        Returns the parameters to use with
        :external:doc:`SARDEMProjection OTB application
        <Applications/app_SARDEMProjection>` to project S1 geometry onto DEM tiles.
        """
<<<<<<< HEAD
        nodata = meta.get('nodata', 'nan')  # Best nodata value here is NaN
=======
        nodata = self.__nodata
>>>>>>> e1f0482c
        assert 'inputs' in meta, f'Looking for "inputs" in {meta.keys()}'
        inputs = meta['inputs']
        inheight = fetch_input_data('inheight', inputs).out_filename
        insar    = fetch_input_data('insar'   , inputs).out_filename
        # `elev.geoid='@'` tells SARDEMProjection2 that GEOID shall not be used
        # from $OTB_GEOID_FILE, indeed geoid information is already in
        # DEM+Geoid input.
        return {
                'ram'        : ram(self.ram_per_process),
                'insar'      : insar,
                'indem'      : inheight,
                'elev.geoid' : '@',
                'withcryz'   : False,
                'withxyz'    : True,
                'withsatpos' : True,
                # 'withh'      : True,  # uncomment to analyse/debug height computed
                'nodata'     : nodata
        }

    def requirement_context(self) -> str:
        """
        Return the requirement context that permits to fix missing requirements.
        SARDEMProjection2 comes from normlim_sigma0.
        """
        return "Please install https://gitlab.orfeo-toolbox.org/s1-tiling/normlim_sigma0."


class _ComputeNormals(OTBStepFactory):
    """
    Abstract factory that prepares steps that run
    :external:doc:`ExtractNormalVector <Applications/app_ExtractNormalVector>`
    as described in :ref:`Normals computation <compute_normals-proc>` documentation.

    :external:doc:`ExtractNormalVector <Applications/app_ExtractNormalVector>`
    computes surface normals.

    Requires the following information from the configuration object:

    - `ram_per_process`
    - `nodata.LIA`      -- optional
    - `fname_fmt`       -- optional key: `normals`, useless in the in-memory nominal case

    Requires the following information from the metadata dictionary

    - input filename
    - output filename
    """
    def __init__(
            self,
            cfg               : Configuration,
            gen_tmp_dir       : str,
            output_fname_fmt  : str,
            image_description : str,
    ) -> None:
        super().__init__(
                cfg,
                appname='ExtractNormalVector', name='ComputeNormals',
                param_in='xyz', param_out='out',
                gen_tmp_dir=gen_tmp_dir,
                gen_output_dir=None,  # Use gen_tmp_dir
                gen_output_filename=TemplateOutputFilenameGenerator(output_fname_fmt),
                image_description=image_description,
        )
        self.__nodata = nodata_LIA(cfg)

    def _update_filename_meta_pre_hook(self, meta: Meta) -> Meta:
        """
        Injects ``polarless_basename`` -- Old LIA workflow case
        """
        # Ignore polarization in filenames
        assert 'polarless_basename' in meta
        assert meta['polarless_basename'] == remove_polarization_marks(meta['basename'])
        return meta

    def complete_meta(self, meta: Meta, all_inputs: InputList) -> Meta:
        """
        Override :func:`complete_meta()` to inject files to remove
        """
        meta = super().complete_meta(meta, all_inputs)
        in_file = in_filename(meta)
        meta['files_to_remove'] = [in_file]
        logger.debug('Register files to remove after normals computation: %s', meta['files_to_remove'])
        return meta

    def parameters(self, meta: Meta) -> OTBParameters:
        """
        Returns the parameters to use with
        :external:doc:`ExtractNormalVector OTB application
        <Applications/app_ExtractNormalVector>` to generate surface normals
        for each point of the origin S1 image.
        """
<<<<<<< HEAD
        nodata = meta.get('nodata', 'nan')  # Best nodata value here is NaN
=======
        nodata = self.__nodata
>>>>>>> e1f0482c
        xyz = in_filename(meta)
        logger.debug("nodata(ComputeNormals) == %s", nodata)
        return {
                'ram'             : ram(self.ram_per_process),
                'xyz'             : xyz,
<<<<<<< HEAD
                # 'nodata'          : float(nodata),
                'nodata'          : nodata,
=======
                'nodata'          : str(nodata),
>>>>>>> e1f0482c
        }

    def requirement_context(self) -> str:
        """
        Return the requirement context that permits to fix missing requirements.
        ComputeNormals comes from normlim_sigma0.
        """
        return "Please install https://gitlab.orfeo-toolbox.org/s1-tiling/normlim_sigma0."


class ComputeNormalsOnS2(_ComputeNormals):
    """
    Factory that prepares steps that run
    :external:doc:`ExtractNormalVector <Applications/app_ExtractNormalVector>`
    on images in S2 geometry as described in :ref:`Normals
    computation <compute_normals-proc>` documentation.

    :external:doc:`ExtractNormalVector <Applications/app_ExtractNormalVector>`
    computes surface normals.

    Requires the following information from the configuration object:

    - `ram_per_process`
    - `nodata.LIA`      -- optional
    - `fname_fmt`       -- optional key: `normals_on_s2`, useless in the in-memory nominal case

    Requires the following information from the metadata dictionary

    - input filename
    - output filename
    """
    def __init__(self, cfg: Configuration) -> None:
        fname_fmt = 'Normals_on_{tile_name}'
        fname_fmt = cfg.fname_fmt.get('normals_on_s2', fname_fmt)
        super().__init__(
                cfg,
                gen_tmp_dir=os.path.join(cfg.tmpdir, 'S2'),
                output_fname_fmt=fname_fmt,
                image_description='Image normals on S2 grid',
        )


class _ComputeLIA(OTBStepFactory):
    """
    Abstract factory that prepares steps that run
    :external:doc:`SARComputeLocalIncidenceAngle <Applications/app_SARComputeLocalIncidenceAngle>`
    as described in :ref:`LIA maps computation <compute_lia-proc>` documentation.

    :external:doc:`SARComputeLocalIncidenceAngle <Applications/app_SARComputeLocalIncidenceAngle>`
    computes Local Incidende Angle Map.

    Requires the following information from the configuration object:

    - `ram_per_process`
    - `nodata.LIA`      -- optional

    Requires the following information from the metadata dictionary

    - input filename
    - output filename
    """
    def __init__(  # pylint: disable=too-many-arguments
            self,
            cfg               : Configuration,
            fname_fmt_sin     : str,
            fname_fmt_lia     : str,
            gen_tmp_dir       : str,
            gen_output_dir    : Optional[str],
            image_description : str,
    ) -> None:
        fname_fmt          = [ TemplateOutputFilenameGenerator(fname_fmt_sin) ]
        param_out          = ['out.sin']
        extended_filenames = [ extended_filename_lia_sin(cfg) ]
        pixel_types        = [ pixel_type(cfg, 'lia_sin') ]
        if cfg.produce_lia_map:
            # We always produce out.sin, and optionally we produce out.lia.
            # Anyway, their production is always done in output_dir!
            fname_fmt.append(TemplateOutputFilenameGenerator(fname_fmt_lia))
            param_out.append('out.lia')
            extended_filenames.append(extended_filename_lia_degree(cfg))
            pixel_types.append(pixel_type(cfg, 'lia_deg', 'uint16'))
        super().__init__(
                cfg,
                appname='SARComputeLocalIncidenceAngle', name='ComputeLIA',
                param_in='in.normals',  # In-memory connected to in.normals
                param_out=param_out,
                gen_tmp_dir=gen_tmp_dir,
                gen_output_dir=gen_output_dir,
                gen_output_filename=OutputFilenameGeneratorList(fname_fmt),
                image_description=image_description,
                extended_filename=extended_filenames,
                pixel_type=pixel_types,
        )
        self.__nodata = nodata_LIA(cfg)

    def _update_filename_meta_pre_hook(self, meta: Meta) -> Meta:
        """
        Injects ``polarless_basename``.
        """
        assert 'polarless_basename' in meta
        assert meta['polarless_basename'] == remove_polarization_marks(meta['basename'])
        return meta

    def _update_filename_meta_post_hook(self, meta: Meta) -> None:
        """
        Override "does_product_exist" hook to take into account the multiple
        output files produced by ComputeLIA
        """
        meta['does_product_exist'] = lambda : all(os.path.isfile(of) for of in out_filename(meta))

    def complete_meta(self, meta: Meta, all_inputs: InputList) -> Meta:
        """
        Complete meta information with inputs
        """
        meta = super().complete_meta(meta, all_inputs)
        meta['inputs'] = all_inputs
        return meta

    def _get_inputs(self, previous_steps: List[InputList]) -> InputList:
        """
        Extract the last inputs to use at the current level from all previous
        products seens in the pipeline.

        This method is overridden in order to fetch N-1 "xyz" input.
        It has been specialized for S1Tiling exact pipelines.
        """
        assert len(previous_steps) > 1

        # "normals" is expected at level -1, likelly named '__last'
        normals = fetch_input_data('__last', previous_steps[-1])
        # "xyz"     is expected at level -2, likelly named 'xyz'
        xyz = fetch_input_data('xyz', previous_steps[-2])

        inputs = [{'normals': normals, 'xyz': xyz}]
        _check_input_step_type(inputs)
        return inputs

    def parameters(self, meta: Meta) -> OTBParameters:
        """
        Returns the parameters to use with
        :external:doc:`SARComputeLocalIncidenceAngle OTB application
        <Applications/app_SARComputeLocalIncidenceAngle>`.
        """
        assert 'inputs' in meta, f'Looking for "inputs" in {meta.keys()}'
        inputs = meta['inputs']
        xyz     = fetch_input_data('xyz', inputs).out_filename
        normals = fetch_input_data('normals', inputs).out_filename
<<<<<<< HEAD
        nodata = meta.get('nodata', 'nan')  # Best nodata value here is NaN
=======
        # TODO: should distinguish deg(LIA) nodata from sin(LIA) nodata
        nodata  = self.__nodata
>>>>>>> e1f0482c
        return {
                'ram'             : ram(self.ram_per_process),
                'in.xyz'          : xyz,
                'in.normals'      : normals,
<<<<<<< HEAD
                # 'nodata'          : float(nodata),
                'nodata'          : nodata,
=======
                'nodata'          : str(nodata),
>>>>>>> e1f0482c
        }

    def requirement_context(self) -> str:
        """
        Return the requirement context that permits to fix missing requirements.
        ComputeLIA comes from normlim_sigma0.
        """
        return "Please install https://gitlab.orfeo-toolbox.org/s1-tiling/normlim_sigma0."


class ComputeLIAOnS2(_ComputeLIA):
    """
    Factory that prepares steps that run
    :external:doc:`SARComputeLocalIncidenceAngle <Applications/app_SARComputeLocalIncidenceAngle>`
    on images in S2 geometry as described in :ref:`LIA maps computation <compute_lia-proc>` documentation.

    :external:doc:`SARComputeLocalIncidenceAngle <Applications/app_SARComputeLocalIncidenceAngle>`
    computes Local Incidende Angle Map.

    Requires the following information from the configuration object:

    - `ram_per_process`
    - `fname_fmt`       -- optional key: `lia_product`
    - `dname_fmt`       -- optional key: `lia_product`
    - `nodata.LIA`      -- optional

    Requires the following information from the metadata dictionary

    - input filename
    - output filename
    """
    def __init__(self, cfg: Configuration) -> None:
        fname_fmt0 = '{LIA_kind}_{flying_unit_code}_{tile_name}_{orbit_direction}_{orbit}.tif'
        fname_fmt0 = cfg.fname_fmt.get('lia_product', fname_fmt0)
        fname_fmt_lia = Utils.partial_format(fname_fmt0, LIA_kind="LIA")
        fname_fmt_sin = Utils.partial_format(fname_fmt0, LIA_kind="sin_LIA")
        dname_fmt = dname_fmt_lia_product(cfg)
        super().__init__(
                cfg,
                gen_tmp_dir=os.path.join(cfg.tmpdir, 'S2'),
                gen_output_dir=dname_fmt,
                fname_fmt_lia=fname_fmt_lia,
                fname_fmt_sin=fname_fmt_sin,
                image_description='LIA on S2 grid',
        )


class _FilterLIAStepFactory(StepFactory):
    """
    Helper root class for all LIA/sin filtering steps.

    This class will be specialized on the fly by :func:`filter_LIA` which
    will inject the static data ``_LIA_kind``.

    Related step will forward the selected input under a new task-name (that differs from the filename).
    """

    # Useless definition used to trick pylint in believing self._LIA_kind is set.
    # Indeed, it's expected to be set in child classes. But pylint has now way to know that.
    _LIA_kind : Optional[str] = None

    def __init__(self, cfg: Configuration) -> None:
        """
        Constructor.
        Required to ignore the ``cfg`` parameter, and correctly forward the ``name`` parameter.
        """
        super().__init__(self.__class__.__name__)

    def _update_filename_meta_pre_hook(self, meta: Meta) -> Meta:
        meta = super()._update_filename_meta_pre_hook(meta)
        assert self._LIA_kind, "LIA kind should have been set in filter_LIA()"
        meta['LIA_kind'] = self._LIA_kind
        return meta

    def _update_filename_meta_post_hook(self, meta: Meta) -> None:
        """
        Update task name to avoid collision with inputs as file aren't renamed by this filter.
        """
        meta['task_name']        = f'{out_filename(meta)}_FilterLIA'

    def _get_input_image(self, meta: Meta) -> str:
        # Flatten should be useless, but kept for better error messages
        related_inputs = [f for f in Utils.flatten_stringlist(in_filename(meta))
                if re.search(rf'\b{self._LIA_kind}_', f)]
        assert len(related_inputs) == 1, (
            f"Incorrect number ({len(related_inputs)}) of S1 LIA products of type '{self._LIA_kind}' in {in_filename(meta)} found: {related_inputs}"
        )
        return related_inputs[0]

    def build_step_output_filename(self, meta: Meta) -> str:
        """
        Forward the output filename.
        """
        inp = self._get_input_image(meta)
        logger.debug('%s KEEP %s from %s', self.__class__.__name__, inp, in_filename(meta))
        return inp

    def build_step_output_tmp_filename(self, meta: Meta) -> str:
        """
        As there is no producer associated to :class:`_FilterLIAStepFactory`,
        there is no temporary filename.
        """
        return self.build_step_output_filename(meta)


def filter_LIA(LIA_kind: str) -> Type[_FilterLIAStepFactory]:
    """
    Generates a new :class:`StepFactory` class that filters which LIA product
    shall be processed: LIA maps or sin LIA maps.
    """
    # We return a new class
    return type(
            f"Filter_{LIA_kind}",      # Class name
            (_FilterLIAStepFactory,),  # Parent
            { '_LIA_kind': LIA_kind}
    )


class ApplyLIACalibration(OTBStepFactory):
    """
    Factory that concludes σ0 with NORMLIM calibration.

    It builds steps that multiply images calibrated with β0 LUT, and
    orthorectified to S2 grid, with the sin(LIA) map for the same S2 tile (and
    orbit number and direction).

    Requires the following information from the configuration object:

    - `ram_per_process`
    - lower_signal_value
    - `fname_fmt`       -- optional key: `s2_lia_corrected`
    - `dname_fmt`       -- optional key: `tiled`
    - `nodata.SAR`      -- optional
    - `nodata.LIA`      -- optional

    Requires the following information from the metadata dictionary

    - input filename
    - output filename
    - flying_unit_code
    - tile_name
    - polarisation
    - orbit_direction
    - orbit
    - acquisition_stamp
    """

    def __init__(self, cfg: Configuration) -> None:
        """
        Constructor.
        """
        fname_fmt = '{flying_unit_code}_{tile_name}_{polarisation}_{orbit_direction}_{orbit}_{acquisition_stamp}_NormLim.tif'
        fname_fmt = cfg.fname_fmt.get('s2_lia_corrected', fname_fmt)
        dname_fmt = dname_fmt_tiled(cfg)
        super().__init__(
                cfg,
                appname='BandMath', name='ApplyLIACalibration', param_in='il', param_out='out',
                gen_tmp_dir=os.path.join(cfg.tmpdir, 'S2', '{tile_name}'),
                gen_output_dir=dname_fmt,
                gen_output_filename=TemplateOutputFilenameGenerator(fname_fmt),
                image_description='Sigma0 Normlim Calibrated Sentinel-{flying_unit_code_short} IW GRD',
                extended_filename=extended_filename_tiled(cfg),
                pixel_type=pixel_type(cfg, 'tiled'),
        )
        self.__lower_signal_value = cfg.lower_signal_value
        self.__nodata_SAR = nodata_SAR(cfg)
        self.__nodata_LIA = nodata_LIA(cfg)

    def complete_meta(self, meta: Meta, all_inputs: InputList) -> Meta:
        """
        Complete meta information with inputs, and set compression method to
        DEFLATE.
        """
        meta = super().complete_meta(meta, all_inputs)
        meta['inputs']           = all_inputs
        meta['calibration_type'] = 'Normlim'  # Update meta from now on

        # As of v1.1, when S2 product is marked required iff calibration_is_done_in_S1,
        # IOW, it's not required in normlim case, and we can safely remove the calibrated β0 file.
        in_concat_S2 = fetch_input_data('concat_S2', all_inputs).out_filename
        meta['files_to_remove'] = [in_concat_S2]
        return meta

    def update_image_metadata(self, meta: Meta, all_inputs: InputList) -> None:
        """
        Set σ° normlim calibration related information that'll get carried around.
        """
        super().update_image_metadata(meta, all_inputs)
        inputs = meta['inputs']
        in_sin_LIA   = fetch_input_data('sin_LIA',   inputs).out_filename
        assert 'image_metadata' in meta
        imd = meta['image_metadata']
        imd['CALIBRATION'] = meta['calibration_type']
        imd['LIA_FILE']    = os.path.basename(in_sin_LIA)

    def _get_canonical_input(self, inputs: InputList) -> AbstractStep:
        """
        Helper function to retrieve the canonical input associated to a list of inputs.

        In current case, the canonical input comes from the "concat_S2"
        pipeline defined in :func:`s1tiling.s1_process` pipeline builder.
        """
        _check_input_step_type(inputs)
        keys = set().union(*(input.keys() for input in inputs))
        assert len(inputs) == 2, f'Expecting 2 inputs. {len(inputs)} are found: {keys}'
        assert 'concat_S2' in keys
        return [input['concat_S2'] for input in inputs if 'concat_S2' in input.keys()][0]

    def _update_filename_meta_post_hook(self, meta: Meta) -> None:
        """
        Register ``accept_as_compatible_input`` hook for
        :func:`s1tiling.libs.meta.accept_as_compatible_input`.
        It will tell whether a given sin_LIA input is compatible with the
        current S2 tile.
        """
        meta['accept_as_compatible_input'] = lambda input_meta : does_sin_lia_match_s2_tile_for_orbit(meta, input_meta)
        meta['basename']                   = self._get_nominal_output_basename(meta)
        meta['calibration_type']           = 'Normlim'

    def fetch_nodata_value(self, inputpath, meta: Meta, default_value, band_nr: int = 1) -> float:
        """
        Extract no-data value set in input image.
        """
        logger.debug("Fetch No-data value from '%s'", inputpath)
        if not is_running_dry(meta):  # FIXME: this info is no longer in meta!
            with Utils.gdal_open(inputpath, gdal.GA_ReadOnly) as ds:
                if not ds:
                    raise RuntimeError(f"Cannot open file '{inputpath}' to collect no-data value.")
                band = ds.GetRasterBand(band_nr)
                if not band:
                    raise RuntimeError(f"Cannot open access band {band_nr} in file '{inputpath}' to collect no-data value.")
                nodata = band.GetNoDataValue()
                return nodata if nodata is not None else default_value
        else:
            return default_value

    def parameters(self, meta: Meta) -> OTBParameters:
        """
        Returns the parameters to use with :external:doc:`BandMath OTB application
        <Applications/app_BandMath>` for applying sin(LIA) to β0 calibrated
        image orthorectified to S2 tile.
        """
        assert 'inputs' in meta, f'Looking for "inputs" in {meta.keys()}'
        inputs = meta['inputs']
        in_concat_S2 = fetch_input_data('concat_S2', inputs).out_filename
        in_sin_LIA   = fetch_input_data('sin_LIA',   inputs).out_filename
        # TODO: we should use previous LOWER_SIGNAL_VALUE in priority if it exists in input SAR file
        lower_signal_value = self.__lower_signal_value
        # Read the nodata values from input images
        sar_nodata = self.fetch_nodata_value(in_concat_S2, meta, self.__nodata_SAR)  # usually 0
        lia_nodata = self.fetch_nodata_value(in_sin_LIA,   meta, self.__nodata_LIA)  # usually what we have chosen, likelly -32768
        # exp is:
        # - if im{LIA} is LIA_nodata => SAR_nodata
        # - if im{SAR} is SAR_nodata = SAR_nodata
        # - else max(lower_signal_value, im{LIA} * im{SAR}
        # Note: if either is NaN, `max(?, nan*nan)` should be = NaN
        # => NaN should be supported, but tests are required
        params : OTBParameters = {
                'ram'         : ram(self.ram_per_process),
                self.param_in : [in_concat_S2, in_sin_LIA],
                'exp'         : f'(im2b1 == {lia_nodata} || im1b1 == {sar_nodata}) ? {sar_nodata} : max({lower_signal_value}, im1b1*im2b1)'
        }
        return params


# ======================================================================
# Deprecated wrappers.
# They were used in S1Tiling 1.0 when the worflow was done in S1 SAR geometry
# until the production of the LIA map that was eventuall orthorectified and
# concatenated.

class AgglomerateDEMOnS1(AnyProducerStepFactory):
    """
    Factory that produces a :class:`Step` that builds a VRT from a list of DEM files.

    The choice has been made to name the VRT file after the basename of the
    root S1 product and not the names of the DEM tiles.
    """

    def __init__(self, cfg: Configuration, *args, **kwargs) -> None:
        """
        constructor
        """
        fname_fmt = 'DEM_{polarless_rootname}.vrt'
        fname_fmt = cfg.fname_fmt.get('dem_s1_agglomeration', fname_fmt)
        super().__init__(  # type: ignore # mypy issue 4335
            cfg,
            gen_tmp_dir=os.path.join(cfg.tmpdir, 'S1'),
            gen_output_dir=None,      # Use gen_tmp_dir,
            gen_output_filename=TemplateOutputFilenameGenerator(fname_fmt),
            name="AgglomerateDEMOnS1",
            action=AgglomerateDEMOnS1.agglomerate,
            *args, **kwargs)
        self.__dem_db_filepath     = cfg.dem_db_filepath
        self.__dem_dir             = cfg.dem
        self.__dem_filename_format = cfg.dem_filename_format
        self.__dem_field_ids       = cfg.dem_field_ids
        self.__dem_main_field_id   = cfg.dem_main_field_id

    @staticmethod
    def agglomerate(parameters: ExeParameters, dryrun: bool) -> None:
        """
        The function that calls :func:`gdal.BuildVRT()`.
        """
        logger.info("gdal.BuildVRT(%s, %s)", parameters[0], parameters[1:])
        assert len(parameters) > 0
        if not dryrun:
            gdal.BuildVRT(parameters[0], parameters[1:])

    def _update_filename_meta_pre_hook(self, meta: Meta) -> Meta:
        """
        Injects the :func:`reduce_inputs_insar` hook in step metadata, and
        provide names clear from polar related information.
        """
        # Ignore polarization in filenames
        assert 'polarless_basename' not in meta
        meta['polarless_basename'] = remove_polarization_marks(meta['basename'])
        rootname = os.path.splitext(meta['polarless_basename'])[0]
        meta['polarless_rootname'] = rootname
        meta['reduce_inputs_insar'] = lambda inputs : [inputs[0]]  # TODO!!!
        return meta

    def complete_meta(self, meta: Meta, all_inputs: InputList) -> Meta:
        """
        Factory that takes care of extracting meta data from S1 input files.
        """
        meta = super().complete_meta(meta, all_inputs)
        # find DEMs that intersect the input image
        meta['dem_infos'] = Utils.find_dem_intersecting_raster(
            in_filename(meta), self.__dem_db_filepath, self.__dem_field_ids, self.__dem_main_field_id)
        meta['dems'] = sorted(meta['dem_infos'].keys())
        logger.debug("DEM found for %s: %s", in_filename(meta), meta['dems'])
        dem_files = map(
                lambda s: os.path.join(self.__dem_dir, self.__dem_filename_format.format_map(meta['dem_infos'][s])),
                meta['dem_infos'])
        missing_dems = list(filter(lambda f: not os.path.isfile(f), dem_files))
        if len(missing_dems) > 0:
            raise RuntimeError(
                    f"Cannot create DEM vrt for {meta['polarless_rootname']}: the following DEM files are missing: {', '.join(missing_dems)}")
        return meta

    def parameters(self, meta: Meta) -> ExeParameters:
        # While it won't make much a difference here, we are still using tmp_filename.
        return [tmp_filename(meta)] \
                + [os.path.join(self.__dem_dir,
                                self.__dem_filename_format.format_map(meta['dem_infos'][s]))
                   for s in meta['dem_infos']]


class SARDEMProjection(OTBStepFactory):
    """
    Factory that prepares steps that run :external:doc:`Applications/app_SARDEMProjection`
    as described in :ref:`Normals computation` documentation.

    :external:doc:`Applications/app_SARDEMProjection` application puts a DEM file
    into SAR geometry and estimates two additional coordinates.
    For each point of the DEM input four components are calculated:
    C (colunm into SAR image), L (line into SAR image), Z and Y. XYZ cartesian
    components into projection are also computed for our needs.

    Requires the following information from the configuration object:

    - `ram_per_process`
    - `dem_db_filepath`   -- to fill-up image metadata
    - `dem_field_ids`     -- to fill-up image metadata
    - `dem_main_field_id` -- to fill-up image metadata
    - `tmp_dir`           -- useless in the in-memory nomical case
    - `fname_fmt`         -- optional key: `s1_on_dem`, useless in the in-memory nominal case

    Requires the following information from the metadata dictionary

    - `basename`
    - `input filename`
    - `output filename`
    - `nodata` -- optional

    It also requires :envvar:`$OTB_GEOID_FILE` to be set in order to ignore any
    DEM information already registered in dask worker (through
    :external:doc:`Applications/app_OrthoRectification` for instance) and only use
    the Geoid.
    """
    def __init__(self, cfg: Configuration) -> None:
        fname_fmt = 'S1_on_DEM_{polarless_basename}'
        fname_fmt = cfg.fname_fmt.get('s1_on_dem', fname_fmt)
        super().__init__(
                cfg,
                appname='SARDEMProjection2', name='SARDEMProjection',
                param_in=None, param_out='out',
                gen_tmp_dir=os.path.join(cfg.tmpdir, 'S1'),
                gen_output_dir=None,  # Use gen_tmp_dir
                gen_output_filename=TemplateOutputFilenameGenerator(fname_fmt),
                image_description="SARDEM projection onto DEM list",
        )
        self.__dem_db_filepath     = cfg.dem_db_filepath
        self.__dem_field_ids       = cfg.dem_field_ids
        self.__dem_main_field_id   = cfg.dem_main_field_id

    def _update_filename_meta_pre_hook(self, meta: Meta) -> Meta:
        """
        Injects the :func:`reduce_inputs_insar` hook in step metadata, and
        provide names clear from polar related information.
        """
        # Ignore polarization in filenames
        if 'polarless_basename' in meta:
            assert meta['polarless_basename'] == remove_polarization_marks(meta['basename'])
        else:
            meta['polarless_basename'] = remove_polarization_marks(meta['basename'])

        meta['reduce_inputs_insar'] = lambda inputs : [inputs[0]]  # TODO!!!
        return meta

    def complete_meta(self, meta: Meta, all_inputs: InputList) -> Meta:
        """
        - Complete meta information with hook for updating image metadata
          w/ directiontoscandemc, directiontoscandeml and gain.
        - Computes dem information and add them to the meta structure, to be used
          later to fill-in the image metadata.
        """
        meta = super().complete_meta(meta, all_inputs)
        append_to(meta, 'post', self.add_image_metadata)
        assert 'inputs' in meta, "Meta data shall have been filled with inputs"
        # meta['inputs'] = all_inputs

        # TODO: The following has been duplicated from AgglomerateDEM.
        # See to factorize this code
        # find DEMs that intersect the input image
        meta['dem_infos'] = Utils.find_dem_intersecting_raster(
            in_filename(meta), self.__dem_db_filepath, self.__dem_field_ids, self.__dem_main_field_id)
        meta['dems'] = sorted(meta['dem_infos'].keys())

        logger.debug("SARDEMProjection: DEM found for %s: %s", in_filename(meta), meta['dems'])
        _, inbasename = os.path.split(in_filename(meta))
        meta['inbasename'] = inbasename
        return meta

    def update_image_metadata(self, meta: Meta, all_inputs: InputList) -> None:
        """
        Set SARDEMProjection related information that'll get carried around.
        """
        super().update_image_metadata(meta, all_inputs)
        assert 'image_metadata' in meta
        imd = meta['image_metadata']
        imd['POLARIZATION'] = ""  # Clear polarization information (makes no sense here)
        imd['DEM_LIST']     = ', '.join(meta['dems'])

    def add_image_metadata(self, meta: Meta, app) -> None:
        """
        Post-application hook used to complete GDAL metadata.

        As :func:`update_image_metadata` is not designed to access OTB
        application information (``directiontoscandeml``...), we need this
        extra hook to fetch and propagate the PRJ information.
        """
        fullpath = out_filename(meta)
        logger.debug('Set metadata in %s', fullpath)
        dst = gdal.Open(fullpath, gdal.GA_Update)
        assert dst

        # Pointless here! :(
        assert app
        meta['directiontoscandeml'] = app.GetParameterInt('directiontoscandeml')
        meta['directiontoscandemc'] = app.GetParameterInt('directiontoscandemc')
        meta['gain']                = app.GetParameterFloat('gain')
        dst.SetMetadataItem('PRJ.DIRECTIONTOSCANDEML', str(meta['directiontoscandeml']))
        dst.SetMetadataItem('PRJ.DIRECTIONTOSCANDEMC', str(meta['directiontoscandemc']))
        dst.SetMetadataItem('PRJ.GAIN',                str(meta['gain']))
        dst.FlushCache()  # We really need to be sure it has been flushed now, if not closed
        del dst

    def parameters(self, meta: Meta) -> OTBParameters:
        """
        Returns the parameters to use with
        :external:doc:`SARDEMProjection OTB application
        <Applications/app_SARDEMProjection>` to project S1 geometry onto DEM tiles.
        """
        nodata = meta.get('nodata', -32768)
        assert 'inputs' in meta, f'Looking for "inputs" in {meta.keys()}'
        inputs = meta['inputs']
        indem = fetch_input_data('indem', inputs).out_filename
        return {
                'ram'        : ram(self.ram_per_process),
                'insar'      : in_filename(meta),
                'indem'      : indem,
                'withxyz'    : True,
                # 'withh'      : True,  # uncomment to analyse/debug height computed
                'nodata'     : nodata
                }

    def requirement_context(self) -> str:
        """
        Return the requirement context that permits to fix missing requirements.
        SARDEMProjection2 comes from normlim_sigma0.
        """
        return "Please install https://gitlab.orfeo-toolbox.org/s1-tiling/normlim_sigma0."


class SARCartesianMeanEstimation(OTBStepFactory):
    """
    Factory that prepares steps that run
    :external:doc:`Applications/app_SARCartesianMeanEstimation` as described in
    :ref:`Normals computation` documentation.


    :external:doc:`Applications/app_SARCartesianMeanEstimation` estimates a simulated
    cartesian mean image thanks to a DEM file.

    Requires the following information from the configuration object:

    - `ram_per_process`

    Requires the following information from the metadata dictionary

    - input filename
    - output filename

    Note: It cannot be chained in memory because of the ``directiontoscandem*`` parameters.
    """
    def __init__(self, cfg: Configuration) -> None:
        fname_fmt = 'XYZ_{polarless_basename}'
        fname_fmt = cfg.fname_fmt.get('xyz', fname_fmt)
        super().__init__(
                cfg,
                appname='SARCartesianMeanEstimation2', name='SARCartesianMeanEstimation',
                param_in=None, param_out='out',
                gen_tmp_dir=os.path.join(cfg.tmpdir, 'S1'),
                gen_output_dir=None,  # Use gen_tmp_dir
                gen_output_filename=TemplateOutputFilenameGenerator(fname_fmt),
                image_description='Cartesian XYZ coordinates estimation',
        )

    def _update_filename_meta_pre_hook(self, meta: Meta) -> Meta:
        """
        Injects the :func:`reduce_inputs_insar` hook in step metadata, and
        provide names clear from polar related information.
        """
        # Ignore polarization in filenames
        if 'polarless_basename' in meta:
            assert meta['polarless_basename'] == remove_polarization_marks(meta['basename'])
        else:
            meta['polarless_basename'] = remove_polarization_marks(meta['basename'])
        meta['reduce_inputs_insar'] = lambda inputs : [inputs[0]]  # TODO!!!
        return meta

    def _get_canonical_input(self, inputs: InputList) -> AbstractStep:
        """
        Helper function to retrieve the canonical input associated to a list of inputs.

        In :class:`SARCartesianMeanEstimation` case, the canonical input comes
        from the "indem" pipeline defined in :func:s1tiling.s1_process_lia`
        pipeline builder.
        """
        _check_input_step_type(inputs)
        keys = set().union(*(input.keys() for input in inputs))
        assert len(inputs) == 3, f'Expecting 3 inputs. {len(inputs)} are found: {keys}'
        assert 'indemproj' in keys
        return [input['indemproj'] for input in inputs if 'indemproj' in input.keys()][0]

    def complete_meta(self, meta: Meta, all_inputs: InputList) -> Meta:
        """
        Complete meta information with hook for updating image metadata
        w/ directiontoscandemc, directiontoscandeml and gain.
        """
        inputpath = out_filename(meta)  # needs to be done before super.complete_meta!!
        meta = super().complete_meta(meta, all_inputs)
        meta['inputs'] = all_inputs
        if 'directiontoscandeml' not in meta or 'directiontoscandemc' not in meta:
            self.fetch_direction(inputpath, meta)
        indem     = fetch_input_data('indem',     all_inputs).out_filename
        indemproj = fetch_input_data('indemproj', all_inputs).out_filename
        meta['files_to_remove'] = [indem, indemproj]
        logger.debug('Register files to remove after XYZ computation: %s', meta['files_to_remove'])
        _, inbasename = os.path.split(in_filename(meta))
        meta['inbasename'] = inbasename
        return meta

    def update_image_metadata(self, meta: Meta, all_inputs: InputList) -> None:
        """
        Set SARCartesianMeanEstimation related information that'll get carried around.
        """
        super().update_image_metadata(meta, all_inputs)
        assert 'image_metadata' in meta
        imd = meta['image_metadata']
        # Clear PRJ.* information: makes no sense anymore
        imd['PRJ.DIRECTIONTOSCANDEML'] = ""
        imd['PRJ.DIRECTIONTOSCANDEMC'] = ""
        imd['PRJ.GAIN']                = ""

    def fetch_direction(self, inputpath, meta: Meta) -> None:
        """
        Extract back direction to scan DEM from SARDEMProjected image metadata.
        """
        logger.debug("Fetch PRJ.DIRECTIONTOSCANDEM* from '%s'", inputpath)
        if not is_running_dry(meta):  # FIXME: this info is no longer in meta!
            dst = gdal.Open(inputpath, gdal.GA_ReadOnly)
            if not dst:
                raise RuntimeError(f"Cannot open SARDEMProjected file '{inputpath}' to collect scan direction metadata.")
            meta['directiontoscandeml'] = dst.GetMetadataItem('PRJ.DIRECTIONTOSCANDEML')
            meta['directiontoscandemc'] = dst.GetMetadataItem('PRJ.DIRECTIONTOSCANDEMC')
            if meta['directiontoscandeml'] is None or meta['directiontoscandemc'] is None:
                raise RuntimeError(f"Cannot fetch direction to scan from SARDEMProjected file '{inputpath}'")
            del dst
        else:
            meta['directiontoscandeml'] = 42
            meta['directiontoscandemc'] = 42

    def parameters(self, meta: Meta) -> OTBParameters:
        """
        Returns the parameters to use with
        :external:doc:`SARCartesianMeanEstimation OTB application
        <Applications/app_SARCartesianMeanEstimation>` to compute cartesian
        coordinates of each point of the origin S1 image.
        """
        assert 'inputs' in meta, f'Looking for "inputs" in {meta.keys()}'
        inputs = meta['inputs']
        insar     = fetch_input_data('insar', inputs).out_filename
        indem     = fetch_input_data('indem', inputs).out_filename
        indemproj = fetch_input_data('indemproj', inputs).out_filename
        return {
                'ram'             : ram(self.ram_per_process),
                'insar'           : insar,
                'indem'           : indem,
                'indemproj'       : indemproj,
                'indirectiondemc' : int(meta['directiontoscandemc']),
                'indirectiondeml' : int(meta['directiontoscandeml']),
                'mlran'           : 1,
                'mlazi'           : 1,
        }

    def requirement_context(self) -> str:
        """
        Return the requirement context that permits to fix missing requirements.
        SARCartesianMeanEstimation2 comes from normlim_sigma0.
        """
        return "Please install https://gitlab.orfeo-toolbox.org/s1-tiling/normlim_sigma0."


class ComputeNormalsOnS1(_ComputeNormals):
    """
    Factory that prepares steps that run
    :external:doc:`ExtractNormalVector <Applications/app_ExtractNormalVector>`
    on images in S1 geometry as described in :ref:`Normals
    computation <compute_normals-proc>` documentation.

    :external:doc:`ExtractNormalVector <Applications/app_ExtractNormalVector>`
    computes surface normals.

    Requires the following information from the configuration object:

    - `ram_per_process`

    Requires the following information from the metadata dictionary

    - input filename
    - output filename
    - `fname_fmt`  -- optional key: `normals_on_s1`, useless in the in-memory nominal case
    """
    def __init__(self, cfg: Configuration) -> None:
        fname_fmt = 'Normals_{polarless_basename}'
        fname_fmt = cfg.fname_fmt.get('normals_on_s1', fname_fmt)
        super().__init__(
                cfg,
                gen_tmp_dir=os.path.join(cfg.tmpdir, 'S1'),
                output_fname_fmt=fname_fmt,
                image_description='Image normals on Sentinel-{flying_unit_code_short} IW GRD',
        )


class ComputeLIAOnS1(_ComputeLIA):
    """
    Factory that prepares steps that run
    :external:doc:`SARComputeLocalIncidenceAngle <Applications/app_SARComputeLocalIncidenceAngle>`
    on images in S1 geometry as described in :ref:`LIA maps computation <compute_lia-proc>` documentation.

    :external:doc:`SARComputeLocalIncidenceAngle <Applications/app_SARComputeLocalIncidenceAngle>`
    computes Local Incidende Angle Map.

    Requires the following information from the configuration object:

    - `ram_per_process`

    Requires the following information from the metadata dictionary

    - input filename
    - output filename
    - `fname_fmt`  -- optional key: `s1_lia`
    - `fname_fmt`  -- optional key: `s1_sin_lia`
    """
    def __init__(self, cfg: Configuration) -> None:
        fname_fmt_lia = cfg.fname_fmt.get('s1_lia',     'LIA_{polarless_basename}')
        fname_fmt_sin = cfg.fname_fmt.get('s1_sin_lia', 'sin_LIA_{polarless_basename}')
        super().__init__(
                cfg,
                gen_tmp_dir=os.path.join(cfg.tmpdir, 'S1'),
                gen_output_dir=None,
                fname_fmt_lia=fname_fmt_lia,
                fname_fmt_sin=fname_fmt_sin,
                image_description='LIA on Sentinel-{flying_unit_code_short} IW GRD',
        )


class OrthoRectifyLIA(_OrthoRectifierFactory):
    """
    Factory that prepares steps that run
    :external:doc:`Applications/app_OrthoRectification` on LIA maps.

    Requires the following information from the configuration object:

    - `ram_per_process`
    - `out_spatial_res`
    - `GeoidFile`
    - `grid_spacing`
    - `tmp_dem_dir`

    Requires the following information from the metadata dictionary

    - base name -- to generate typical output filename
    - input filename
    - output filename
    - `manifest`
    - `tile_name`
    - `tile_origin`
    """
    def __init__(self, cfg: Configuration) -> None:
        """
        Constructor.
        Extract and cache configuration options.
        """
        fname_fmt = '{LIA_kind}_{flying_unit_code}_{tile_name}_{orbit_direction}_{orbit}_{acquisition_time}.tif'
        fname_fmt = cfg.fname_fmt.get('lia_orthorectification', fname_fmt)
        super().__init__(
                cfg,
                fname_fmt,
                image_description='Orthorectified {LIA_kind} Sentinel-{flying_unit_code_short} IW GRD',
        )
        extra_ef = '&writegeom=false' if otb_version() < '8.0.0' else ''
        self._extended_filenames = {
                'LIA'     : extended_filename_lia_degree(cfg) + extra_ef,
                'sin_LIA' : extended_filename_lia_sin(cfg) + extra_ef,
        }

    def _update_filename_meta_pre_hook(self, meta: Meta) -> Meta:
        meta = super()._update_filename_meta_pre_hook(meta)
        assert 'LIA_kind' in meta, "This StepFactory shall be registered after a call to filter_LIA()"
        return meta

    def complete_meta(self, meta: Meta, all_inputs: InputList) -> Meta:
        meta = super().complete_meta(meta, all_inputs)
        assert 'out_extended_filename_complement' not in meta, f'{meta["out_extended_filename_complement"]=!r} nothing was expected'
        kind = meta['LIA_kind']
        meta['out_extended_filename_complement'] = self._extended_filenames[kind]
        return meta

    def _get_input_image(self, meta: Meta) -> str:
        inp = in_filename(meta)
        assert isinstance(inp, str), f"A single string inp was expected, got {inp}"
        return inp   # meta['in_filename']

    def update_image_metadata(self, meta: Meta, all_inputs: InputList) -> None:
        """
        Set LIA kind related information that'll get carried around.
        """
        super().update_image_metadata(meta, all_inputs)
        types = {
                'sin_LIA': 'SIN(LIA)',
                'LIA': '100 * degree(LIA)'
        }
        assert 'LIA_kind' in meta, "This StepFactory shall be registered after a call to filter_LIA()"
        kind = meta['LIA_kind']
        assert kind in types, f'The only LIA kind accepted are {types.keys()}'
        imd = meta['image_metadata']
        imd['DATA_TYPE'] = types[kind]

    def set_output_pixel_type(self, app, meta: Meta) -> None:
        """
        Force LIA output pixel type to ``INT16``.
        """
        if meta.get('LIA_kind', '') == 'LIA':
            app.SetParameterOutputImagePixelType(self.param_out, otb.ImagePixelType_int16)


class ConcatenateLIA(_ConcatenatorFactory):
    """
    Factory that prepares steps that run
    :external:doc:`Applications/app_Synthetize` on LIA images.

    Requires the following information from the configuration object:

    - `ram_per_process`

    Requires the following information from the metadata dictionary

    - input filename
    - output filename
    """
    def __init__(self, cfg: Configuration) -> None:
        fname_fmt = '{LIA_kind}_{flying_unit_code}_{tile_name}_{orbit_direction}_{orbit}_{acquisition_day}.tif'
        fname_fmt = cfg.fname_fmt.get('lia_concatenation', fname_fmt)
        super().__init__(
                cfg,
                gen_tmp_dir=os.path.join(cfg.tmpdir, 'S2', '{tile_name}'),
                gen_output_dir=None,  # Use gen_tmp_dir
                gen_output_filename=TemplateOutputFilenameGenerator(fname_fmt),
                image_description='Orthorectified {LIA_kind} Sentinel-{flying_unit_code_short} IW GRD',
                extended_filename=None,  # will be set later...
                pixel_type=None,         # will be set later...
        )
        self._extended_filenames = {
                'LIA'     : extended_filename_lia_degree(cfg),
                'sin_LIA' : extended_filename_lia_sin(cfg),
        }

    def _update_filename_meta_post_hook(self, meta: Meta) -> None:
        """
        Override "update_out_filename" hook to help select the input set with
        the best coverage.
        """
        assert 'LIA_kind' in meta
        meta['update_out_filename'] = self.update_out_filename  # <- needs to be done in post_hook!
        # Remove acquisition_time that no longer makes sense
        meta.pop('acquisition_time', None)

    def update_image_metadata(self, meta: Meta, all_inputs: InputList) -> None:
        """
        Update concatenated LIA related information that'll get carried around.
        """
        super().update_image_metadata(meta, all_inputs)
        imd = meta['image_metadata']
        imd['DEM_LIST']  = ""  # Clear DEM_LIST information (a merge of 2 lists should be done actually)

    def complete_meta(self, meta: Meta, all_inputs: InputList) -> Meta:
        meta = super().complete_meta(meta, all_inputs)
        assert 'out_extended_filename_complement' not in meta, f'{meta["out_extended_filename_complement"]=!r} nothing was expected'
        kind = meta['LIA_kind']
        meta['out_extended_filename_complement'] = self._extended_filenames[kind]
        return meta

    def update_out_filename(self, meta: Meta, with_task_info: TaskInputInfo) -> None:
        """
        Unlike usual :class:`Concatenate`, the output filename will always ends
        in "txxxxxx".

        However we want to update the coverage of the current pair as a new
        input file has been registered.

        TODO: Find a better name for the hook as it handles two different
        services.
        """
        inputs = with_task_info.inputs['in']
        dates = {re.sub(r'txxxxxx|t\d+', '', inp['acquisition_time']) for inp in inputs}
        assert len(dates) == 1, f"All concatenated files shall have the same date instead of {dates}"
        date = min(dates)
        logger.debug('[ConcatenateLIA] at %s:', date)
        coverage = 0.
        for inp in inputs:
            if re.sub(r'txxxxxx|t\d+', '', inp['acquisition_time']) == date:
                s1_cov = inp['tile_coverage']
                coverage += s1_cov
                logger.debug(' - %s => %s%% coverage', inp['basename'], s1_cov)
        # Round coverage at 3 digits as tile footprint has a very limited precision
        coverage = round(coverage, 3)
        logger.debug('[ConcatenateLIA] => total coverage at %s: %s%%', date, coverage * 100)
        meta['tile_coverage'] = coverage

    def set_output_pixel_type(self, app, meta: Meta) -> None:
        """
        Force LIA output pixel type to ``INT16``.
        """
        if meta.get('LIA_kind', '') == 'LIA':
            app.SetParameterOutputImagePixelType(self.param_out, otb.ImagePixelType_int16)


class SelectBestCoverage(_FileProducingStepFactory):
    """
    StepFactory that helps select only one path after LIA concatenation:
    the one that have the best coverage of the S2 tile target.

    If several concatenated products have the same coverage, the oldest one
    will be selected.

    The coverage is extracted from ``tile_coverage`` step metadata.

    The step produced does nothing: it only only rename the selected product
    into the final expected name. Note: in LIA case two files will actually
    renamed.

    Requires the following information from the metadata dictionary

    - `acquisition_day`
    - `tile_coverage`
    - `LIA_kind`
    - `flying_unit_code`
    - `tile_name`
    - `orbit_direction`
    - `orbit`
    - `fname_fmt`  -- optional key: `lia_product`
    - `dname_fmt`  -- optional key: `lia_product`
    """
    def __init__(self, cfg: Configuration) -> None:
        fname_fmt = '{LIA_kind}_{flying_unit_code}_{tile_name}_{orbit_direction}_{orbit}.tif'
        fname_fmt = cfg.fname_fmt.get('lia_product', fname_fmt)
        dname_fmt = dname_fmt_lia_product(cfg)
        super().__init__(
                cfg,
                name='SelectBestCoverage',
                gen_tmp_dir=os.path.join(cfg.tmpdir, 'S2', '{tile_name}'),
                gen_output_dir=dname_fmt,
                gen_output_filename=TemplateOutputFilenameGenerator(fname_fmt),
        )

    def _update_filename_meta_pre_hook(self, meta: Meta) -> Meta:
        """
        Inject the :func:`reduce_LIAs` hook in step metadata.
        """
        def reduce_LIAs(inputs):
            """
            Select the concatenated pair of LIA files that have the best coverage of the considered
            S2 tile.
            """
            # TODO: quid if different dates have best different coverage on a set of tiles?
            # How to avoid computing LIA again and again on a same S1 zone?
            # dates = set([re.sub(r'txxxxxx|t\d+', '', inp['acquisition_time']) for inp in inputs])
            best_covered_input = max(inputs, key=lambda inp: inp['tile_coverage'])
            logger.debug('Best coverage is %s at %s among:', best_covered_input['tile_coverage'], best_covered_input['acquisition_day'])
            for inp in inputs:
                logger.debug(' - %s: %s', inp['acquisition_day'], inp['tile_coverage'])
            return [best_covered_input]

        meta['reduce_inputs_in'] = reduce_LIAs
        return meta

    def create_step(
            self,
            execution_parameters: Dict,
            previous_steps: List[InputList]
    ) -> AbstractStep:
        logger.debug("Directly execute %s step", self.name)
        inputs = self._get_inputs(previous_steps)
        inp = self._get_canonical_input(inputs)
        meta = self.complete_meta(inp.meta, inputs)

        # Let's reuse commit_execution as it does exactly what we need
        if not is_running_dry(execution_parameters):
            commit_execution(out_filename(inp.meta), out_filename(meta))

        # Return a dummy Step
        # logger.debug("%s step executed!", self.name)
        res = AbstractStep('move', **meta)
        return res<|MERGE_RESOLUTION|>--- conflicted
+++ resolved
@@ -292,7 +292,6 @@
         Returns the parameters to use with :external:std:doc:`super impose
         <Applications/app_Superimpose>` to projected the Geoid onto the S2 geometry.
         """
-        nodata = meta.get('nodata', -32768)
         in_s2_dem = in_filename(meta)
         return {
                 'ram'                     : ram(self.ram_per_process),
@@ -300,11 +299,7 @@
                 'inm'                     : self.__GeoidFile,
                 'interpolator'            : self.__interpolation_method,  # TODO: add parameter
                 'interpolator.bco.radius' : 2,  # 2 is the default value for bco
-<<<<<<< HEAD
-                'fv'                      : nodata, # Make sure meta data are correctly set
-=======
                 'fv'                      : self.__nodata,  # Make sure meta data are correctly set
->>>>>>> e1f0482c
         }
 
 
@@ -350,8 +345,8 @@
         dem_on_s2  = fetch_input_data('in_s2_dem', all_inputs).out_filename
         meta['files_to_remove'] = [dem_on_s2]  # DEM on S2
         logger.debug('Register files to remove after height_on_S2 computation: %s', meta['files_to_remove'])
-        # Make sure to set nodata metadata in image
-        meta['out_extended_filename_complement'] = '?&nodata=-32768'
+        # Make sure to set nodata metadata in output image
+        meta['out_extended_filename_complement'] = f'?&nodata={self.__nodata}'
         return meta
 
     def _get_inputs(self, previous_steps: List[InputList]) -> InputList:
@@ -586,11 +581,7 @@
         :external:doc:`SARDEMProjection OTB application
         <Applications/app_SARDEMProjection>` to project S1 geometry onto DEM tiles.
         """
-<<<<<<< HEAD
-        nodata = meta.get('nodata', 'nan')  # Best nodata value here is NaN
-=======
         nodata = self.__nodata
->>>>>>> e1f0482c
         assert 'inputs' in meta, f'Looking for "inputs" in {meta.keys()}'
         inputs = meta['inputs']
         inheight = fetch_input_data('inheight', inputs).out_filename
@@ -682,22 +673,13 @@
         <Applications/app_ExtractNormalVector>` to generate surface normals
         for each point of the origin S1 image.
         """
-<<<<<<< HEAD
-        nodata = meta.get('nodata', 'nan')  # Best nodata value here is NaN
-=======
         nodata = self.__nodata
->>>>>>> e1f0482c
         xyz = in_filename(meta)
         logger.debug("nodata(ComputeNormals) == %s", nodata)
         return {
                 'ram'             : ram(self.ram_per_process),
                 'xyz'             : xyz,
-<<<<<<< HEAD
-                # 'nodata'          : float(nodata),
-                'nodata'          : nodata,
-=======
                 'nodata'          : str(nodata),
->>>>>>> e1f0482c
         }
 
     def requirement_context(self) -> str:
@@ -845,22 +827,13 @@
         inputs = meta['inputs']
         xyz     = fetch_input_data('xyz', inputs).out_filename
         normals = fetch_input_data('normals', inputs).out_filename
-<<<<<<< HEAD
-        nodata = meta.get('nodata', 'nan')  # Best nodata value here is NaN
-=======
         # TODO: should distinguish deg(LIA) nodata from sin(LIA) nodata
-        nodata  = self.__nodata
->>>>>>> e1f0482c
+        nodata  = self.__nodata  # Best nodata value here is NaN
         return {
                 'ram'             : ram(self.ram_per_process),
                 'in.xyz'          : xyz,
                 'in.normals'      : normals,
-<<<<<<< HEAD
-                # 'nodata'          : float(nodata),
-                'nodata'          : nodata,
-=======
                 'nodata'          : str(nodata),
->>>>>>> e1f0482c
         }
 
     def requirement_context(self) -> str:
@@ -1107,7 +1080,7 @@
         inputs = meta['inputs']
         in_concat_S2 = fetch_input_data('concat_S2', inputs).out_filename
         in_sin_LIA   = fetch_input_data('sin_LIA',   inputs).out_filename
-        # TODO: we should use previous LOWER_SIGNAL_VALUE in priority if it exists in input SAR file
+        # We can expect consistency and blindy use LOWER_SIGNAL_VALUE from previous step
         lower_signal_value = self.__lower_signal_value
         # Read the nodata values from input images
         sar_nodata = self.fetch_nodata_value(in_concat_S2, meta, self.__nodata_SAR)  # usually 0
