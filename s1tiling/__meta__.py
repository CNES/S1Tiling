#!/usr/bin/env python3
# -*- coding: utf-8 -*-
# =========================================================================
#   Copyright 2017-2021 (c) CESBIO. All rights reserved.
#
#   This file is part of S1Tiling project
#       https://gitlab.orfeo-toolbox.org/s1-tiling/s1tiling
#
#   Licensed under the Apache License, Version 2.0 (the "License");
#   you may not use this file except in compliance with the License.
#   You may obtain a copy of the License at
#
#       http://www.apache.org/licenses/LICENSE-2.0
#
#   Unless required by applicable law or agreed to in writing, software
#   distributed under the License is distributed on an "AS IS" BASIS,
#   WITHOUT WARRANTIES OR CONDITIONS OF ANY KIND, either express or implied.
#   See the License for the specific language governing permissions and
#   limitations under the License.
#
# =========================================================================
#
# Authors: Thierry KOLECK (CNES)
#          Luc HERMITTE (CS Group)
#
# =========================================================================

"""
Holds project meta-information for setup.py
"""

from __future__ import unicode_literals

__title__ = "S1Tiling"
__description__ = "On demand Ortho-rectification of Sentinel-1 data on Sentinel-2 grid."
<<<<<<< HEAD
__version__ = "0.2.0rc6"
=======
__version__ = "0.3.0"
>>>>>>> 8255af82
__author__ = "Thierry KOLECK"
__author_email__ = "Thierry.Koleck@cnes.fr"
__url__ = "https://gitlab.orfeo-toolbox.org/s1-tiling/s1tiling"
__license__ = "Apache 2.0"
__copyright__ = "Copyright 2017-2021, CESBIO"<|MERGE_RESOLUTION|>--- conflicted
+++ resolved
@@ -33,11 +33,7 @@
 
 __title__ = "S1Tiling"
 __description__ = "On demand Ortho-rectification of Sentinel-1 data on Sentinel-2 grid."
-<<<<<<< HEAD
-__version__ = "0.2.0rc6"
-=======
 __version__ = "0.3.0"
->>>>>>> 8255af82
 __author__ = "Thierry KOLECK"
 __author_email__ = "Thierry.Koleck@cnes.fr"
 __url__ = "https://gitlab.orfeo-toolbox.org/s1-tiling/s1tiling"
