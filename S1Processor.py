#!/usr/bin/env python3
#-*- coding: utf-8 -*-
# =========================================================================
#   Program:   S1Processor
#
#   Copyright (c) CESBIO. All rights reserved.
#
#   See LICENSE for details.
#
#   This software is distributed WITHOUT ANY WARRANTY; without even
#   the implied warranty of MERCHANTABILITY or FITNESS FOR A PARTICULAR
#   PURPOSE.  See the above copyright notices for more information.
#
# =========================================================================
#
# Authors: Thierry KOLECK (CNES)
#          Luc HERMITTE (CS Group)
#
# =========================================================================
"""
This module contains a script to build temporal series of S1 images by tiles
It performs the following steps:
  1- Download S1 images from PEPS server
  2- Calibrate the S1 images to gamma0
  3- Orthorectify S1 images and cut their on geometric tiles
  4- Concatenate images from the same orbit on the same tile
  5- Build mask files
  6- Filter images by using a multiimage filter

 Parameters have to be set by the user in the S1Processor.cfg file
"""

import os
import pathlib
import sys
import glob
import shutil
import gdal, rasterio
from rasterio.windows import Window
import logging
from s1tiling import S1FileManager
from s1tiling import S1FilteringProcessor
from s1tiling import Utils
from s1tiling.configuration import Configuration

from s1tiling.otbpipeline import Processing, FirstStep, Store
from s1tiling.otbwrappers import AnalyseBorders, Calibrate, CutBorders, OrthoRectify, Concatenate, BuildBorderMask, SmoothBorderMask

# dryrun=True
dryrun = False

def remove_files(files):
    """
    Removes the files from the disk
    """
    logging.debug("Remove %s", files)
    return
    for file_it in files:
        if os.path.exists(file_it):
            os.remove(file_it)

<<<<<<< HEAD
class Configuration():
    """This class handles the parameters from the cfg file"""
    def __init__(self,configFile):
        config = configparser.ConfigParser(os.environ)
        config.read(configFile)

        # Logs
        self.Mode=config.get('Processing','Mode')
        self.log_queue, self.log_queue_listener = init_logger(self.Mode, [pathlib.Path(configFile).parent.absolute()])
        if "debug" in self.Mode:
            os.environ["OTB_LOGGER_LEVEL"]="DEBUG"
        ##self.stdoutfile = open("/dev/null", 'w')
        ##self.stderrfile = open("S1ProcessorErr.log", 'a')
        ##if "debug" in self.Mode:
        ##    self.stdoutfile = None
        ##    self.stderrfile = None
        ##    logging.basicConfig(level=logging.DEBUG, format='%(asctime)s - %(name)s - %(levelname)s - %(message)s')
        ##    os.environ["OTB_LOGGER_LEVEL"]="DEBUG"
        ##else:
        ##    logging.basicConfig(level=logging.INFO, format='%(levelname)s - %(message)s')

        ##if "logging" in self.Mode:
        ##    self.stdoutfile = open("S1ProcessorOut.log", 'a')
        ##    self.stderrfile = open("S1ProcessorErr.log", 'a')

        # Other options
        self.region=config.get('DEFAULT','region')
        self.output_preprocess=config.get('Paths','Output')
        self.raw_directory=config.get('Paths','S1Images')
        self.srtm=config.get('Paths','SRTM')
        self.tmpdir = config.get('Paths', 'tmp')
        if not os.path.exists(self.tmpdir):
            logging.critical("ERROR: tmpdir=%s is not a valid path", self.tmpdir)
            exit(1)
        self.GeoidFile=config.get('Paths','GeoidFile')
        self.pepsdownload=config.getboolean('PEPS','Download')
        self.ROI_by_tiles=config.get('PEPS','ROI_by_tiles')
        self.first_date=config.get('PEPS','first_date')
        self.last_date=config.get('PEPS','last_date')
        self.polarisation=config.get('PEPS','Polarisation')
        self.type_image="GRD"
        self.mask_cond=config.getboolean('Mask','Generate_border_mask')
        self.calibration_type=config.get('Processing','Calibration')
        self.removethermalnoise=config.getboolean('Processing','Remove_thermal_noise')

        self.out_spatial_res=config.getfloat('Processing','OutputSpatialResolution')

        self.output_grid=config.get('Processing','TilesShapefile')
        if not os.path.exists(self.output_grid):
            logging.critical("ERROR: output_grid=%s is not a valid path", self.output_grid)
            exit(1)

        self.SRTMShapefile=config.get('Processing','SRTMShapefile')
        if not os.path.exists(self.SRTMShapefile):
            logging.critical("ERROR: srtm_shapefile=%s is not a valid path", self.srtm_shapefile)
            exit(1)
        self.grid_spacing=config.getfloat('Processing','Orthorectification_gridspacing')
        self.border_threshold=config.getfloat('Processing','BorderThreshold')
        try:
           tiles_file=config.get('Processing','TilesListInFile')
           self.tiles_list=open(tiles_file,'r').readlines()
           self.tiles_list = [s.rstrip() for s in self.tiles_list]
           logging.info("The following tiles will be processed: %s", self.tiles_list)
        except:
           tiles=config.get('Processing','Tiles')
           self.tiles_list = [s.strip() for s in tiles.split(", ")]

        self.TileToProductOverlapRatio=config.getfloat('Processing','TileToProductOverlapRatio')
        self.nb_procs=config.getint('Processing','NbParallelProcesses')
        self.ram_per_process=config.getint('Processing','RAMPerProcess')
        self.OTBThreads=config.getint('Processing','OTBNbThreads')
        self.filtering_activated=config.getboolean('Filtering','Filtering_activated')
        self.Reset_outcore=config.getboolean('Filtering','Reset_outcore')
        self.Window_radius=config.getint('Filtering','Window_radius')

        self.cluster=config.getboolean('HPC-Cluster','Parallelize_tiles')

        def check_date (self):
            import datetime
            import sys

            fd=self.first_date
            ld=self.last_date

            try:
                F_Date = datetime.date(int(fd[0:4]),int(fd[5:7]),int(fd[8:10]))
                L_Date = datetime.date(int(ld[0:4]),int(ld[5:7]),int(ld[8:10]))
            except:
                logging.critical("Invalid date")
                sys.exit()

class Sentinel1PreProcess():
    """ This class handles the processing for Sentinel1 ortho-rectification """
    def __init__(self,cfg):
        try:
            os.remove("S1ProcessorErr.log.log")
            os.remove("S1ProcessorOut.log")
        except os.error:
            pass
        self.cfg=cfg

    def generate_border_mask(self, all_ortho):
                """
                This method generate the border mask files from the
                orthorectified images.

                Args:
                  all_ortho: A list of ortho-rectified S1 images
                  """
                cmd_bandmath = []
                cmd_morpho = []
                files_to_remove = []
                logging.info("Generate Mask ...")
                for current_ortho in all_ortho:
                    if "vv" not in current_ortho:
                        continue
                    working_directory, basename = os.path.split(current_ortho)
                    name_border_mask            = basename.replace(".tif", "_BorderMask.tif")
                    name_border_mask_tmp        = basename.replace(".tif", "_BorderMask_TMP.tif")
                    pathname_border_mask_tmp    = os.path.join(working_directory, name_border_mask_tmp)

                    files_to_remove.append(pathname_border_mask_tmp)
                    cmd_bandmath.append(['    Mask building of '+name_border_mask_tmp,
                        'export ITK_GLOBAL_DEFAULT_NUMBER_OF_THREADS={};'.format(self.cfg.OTBThreads)+'otbcli_BandMath -ram '\
                        +str(self.cfg.ram_per_process)\
                        +' -il '+current_ortho\
                        +' -out '+pathname_border_mask_tmp\
                        +' uint8 -exp "im1b1==0?0:1"'])

                    #due to threshold approximation

                    cmd_morpho.append(['    Mask smoothing of '+name_border_mask,
                        'export ITK_GLOBAL_DEFAULT_NUMBER_OF_THREADS={};'.format(self.cfg.OTBThreads)+"otbcli_BinaryMorphologicalOperation -ram "\
                        +str(self.cfg.ram_per_process)+" -progress false -in "\
                        +pathname_border_mask_tmp\
                        +" -out "\
                        +os.path.join(working_directory, name_border_mask)\
                        +" uint8 -structype ball"\
                        +" -structype.ball.xradius 5"\
                        +" -structype.ball.yradius 5 -filter opening"])

                self.run_processing(cmd_bandmath, title="   Mask building")
                self.run_processing(cmd_morpho,   title="   Mask smoothing")
                remove_files(files_to_remove)
                logging.info("Generate Mask done")

    def cut_image_cmd(self, raw_raster):
        """
        This method remove pixels on the image borders.
        Args:
          raw_raster: list of raw S1 raster file to calibrate
        """
        def needToBeCrop(image_name, thr):
            imgpil = Image.open(image_name)
            ima = np.asarray(imgpil)
            nbNan = len(np.argwhere(ima==0))
            return nbNan>thr

        logging.info("Cutting %s", raw_raster)

        for i in range(len(raw_raster)):
            logging.debug("    Cutting:"+str(int(float(i)/len(raw_raster)*100.))+"%")
            # Check if all OrthoReady files have been already generated
            images = raw_raster[i][0].get_images_list()
            completed=True
            for image in images:
                completed = completed and os.path.exists(image.replace(".tiff","_OrthoReady.tiff"))
            if completed:
                logging.debug('    Cutting step not required => abort')
                continue

            image=images[0]
            image = image.replace(".tiff","_calOk.tiff")
            image_ok = image.replace("_calOk.tiff", "_OrthoReady.tiff")
            image_mask=image.replace("_calOk.tiff","_mask.tiff")
            im1_name = image.replace(".tiff","test_nord.tiff")
            im2_name = image.replace(".tiff","test_sud.tiff")
            raster = gdal.Open(image)
            xsize = raster.RasterXSize
            ysize = raster.RasterYSize
            npmask= np.ones((ysize,xsize), dtype=bool)

            cut_overlap_range = 1000 # Nombre de pixel a couper sur les cotes. ici 500 = 5km
            cut_overlap_azimuth = 1600 # Nombre de pixels a couper sur le haut ou le bas
            thr_nan_for_cropping = cut_overlap_range*2 #Quand on fait les tests, on a pas encore couper les nan sur le cote, d'ou l'utilisatoin de ce thr

            execute('gdal_translate -srcwin 0 100 '+str(xsize)+' 1 '+image+' '+im1_name)
            execute('gdal_translate -srcwin 0 '+str(ysize-100)+' '+str(xsize)+' 1 '+image+' '+im2_name)

            crop1 = needToBeCrop(im1_name, thr_nan_for_cropping)
            crop2 = needToBeCrop(im2_name, thr_nan_for_cropping)

            npmask[:,0:cut_overlap_range]=0 # Coupe W
            npmask[:,(xsize-cut_overlap_range):]=0 # Coupe E
            if crop1 : npmask[0:cut_overlap_azimuth,:]=0 # Coupe N
            if crop2 : npmask[ysize-cut_overlap_azimuth:,:]=0 # Coupe S

            driver = gdal.GetDriverByName("GTiff")
            outdata = driver.Create(image_mask, xsize, ysize, 1, gdal.GDT_Byte)
            outdata.SetGeoTransform(raster.GetGeoTransform())##sets same geotransform as input
            outdata.SetProjection(raster.GetProjection())##sets same projection as input
            outdata.GetRasterBand(1).WriteArray(npmask)
            outdata.SetGCPs(raster.GetGCPs(),raster.GetGCPProjection())
            outdata.FlushCache() ##saves to disk!!
            outdata = None

            files_to_remove = [image_mask, im1_name, im2_name]
            all_cmd=[]
            for image in images:
                im_calok = image.replace(".tiff", "_calOk.tiff")
                im_ortho = image.replace(".tiff", "_OrthoReady.tiff")
                cmd='export ITK_GLOBAL_DEFAULT_NUMBER_OF_THREADS={};'.format(self.cfg.OTBThreads)+'otbcli_BandMath ' \
                               +"-ram "+str(self.cfg.ram_per_process)\
                               +" -progress false " \
                               +'-il {} {} -out {} -exp "im1b1*im2b1"'.format(im_calok, image_mask,im_ortho)
                all_cmd.append(['    Cutting of '+im_ortho, cmd])
                files_to_remove += [image, im_calok]

            self.run_processing(all_cmd, title="   Cutting: Apply mask")

            # TODO: add geoms
            remove_files(files_to_remove)

        logging.info("Cutting done ")

    def do_calibration_cmd(self, raw_raster):
        """
        This method performs radiometric calibration of raw S1 images.
=======
>>>>>>> 1470d2a0

def extract_tiles_to_process(cfg, s1_file_manager):
    TILES_TO_PROCESS = []

    ALL_REQUESTED = False

    for tile_it in cfg.tile_list:
        if tile_it == "ALL":
            ALL_REQUESTED = True
            break
        elif True:  #s1_file_manager.tile_exists(tile_it):
            TILES_TO_PROCESS.append(tile_it)
        else:
            logging.info("Tile %s does not exist, skipping ...", tile_it)
    logging.info('Requested tiles: %s', cfg.tile_list)

    # We can not require both to process all tiles covered by downloaded products
    # and and download all tiles

    if ALL_REQUESTED:
        if cfg.pepsdownload and "ALL" in cfg.roi_by_tiles:
            logging.critical("Can not request to download ROI_by_tiles : ALL if Tiles : ALL."\
                +" Use ROI_by_coordinates or deactivate download instead")
            sys.exit(1)
        else:
            TILES_TO_PROCESS = s1_file_manager.get_tiles_covered_by_products()
            logging.info("All tiles for which more than "\
                +str(100*cfg.TileToProductOverlapRatio)\
                +"% of the surface is covered by products will be produced: "\
                +str(TILES_TO_PROCESS))

    return TILES_TO_PROCESS


def check_tiles_to_process(TILES_TO_PROCESS, s1_file_manager):
    NEEDED_SRTM_TILES = []
    TILES_TO_PROCESS_CHECKED = []

    # Analyse SRTM coverage for MGRS tiles to be processed
    SRTM_TILES_CHECK = s1_file_manager.check_srtm_coverage(TILES_TO_PROCESS)

    # For each MGRS tile to process
    for tile_it in TILES_TO_PROCESS:
        logging.info("Check SRTM coverage for %s",tile_it)
        # Get SRTM tiles coverage statistics
        srtm_tiles = SRTM_TILES_CHECK[tile_it]
        current_coverage = 0
        current_NEEDED_SRTM_TILES = []
        # Compute global coverage
        for (srtm_tile, coverage) in srtm_tiles:
            current_NEEDED_SRTM_TILES.append(srtm_tile)
            current_coverage += coverage
        # If SRTM coverage of MGRS tile is enough, process it
        if current_coverage >= 1.:
            # TODO factorise the two branches
            NEEDED_SRTM_TILES += current_NEEDED_SRTM_TILES
            TILES_TO_PROCESS_CHECKED.append(tile_it)
        else:
            # Skip it
            logging.warning("Tile %s has insuficient SRTM coverage (%s%%)",
                    tile_it, 100*current_coverage)
            NEEDED_SRTM_TILES += current_NEEDED_SRTM_TILES
            TILES_TO_PROCESS_CHECKED.append(tile_it)

    # Remove duplicates
    NEEDED_SRTM_TILES = list(set(NEEDED_SRTM_TILES))
    return TILES_TO_PROCESS_CHECKED, NEEDED_SRTM_TILES


def check_srtm_tiles(cfg, srtm_tiles):
    res = True
    for srtm_tile in NEEDED_SRTM_TILES:
        tile_path = os.path.join(cfg.srtm, srtm_tile)
        if not os.path.exists(tile_path):
            res = False
            logging.critical(tile_path+" is missing!")
    return res

# Main code

if len(sys.argv) != 2:
    print("Usage: "+sys.argv[0]+" config.cfg")
    sys.exit(1)

CFG = sys.argv[1]
Cg_Cfg=Configuration(CFG)
with S1FileManager.S1FileManager(Cg_Cfg) as S1_FILE_MANAGER:
    TILES_TO_PROCESS = extract_tiles_to_process(Cg_Cfg, S1_FILE_MANAGER)
    if len(TILES_TO_PROCESS) == 0:
        logging.critical("No existing tiles found, exiting ...")
        sys.exit(1)

    TILES_TO_PROCESS_CHECKED, NEEDED_SRTM_TILES = check_tiles_to_process(TILES_TO_PROCESS, S1_FILE_MANAGER)

    logging.info("%s images to process on %s tiles",
            S1_FILE_MANAGER.nb_images, TILES_TO_PROCESS_CHECKED)

    if len(TILES_TO_PROCESS_CHECKED) == 0:
        logging.critical("No tiles to process, exiting ...")
        sys.exit(1)

    logging.info("Required SRTM tiles: %s", NEEDED_SRTM_TILES)

    if not check_srtm_tiles(Cg_Cfg, NEEDED_SRTM_TILES):
        logging.critical("Some SRTM tiles are missing, exiting ...")
        sys.exit(1)

    if not os.path.exists(Cg_Cfg.GeoidFile):
        logging.critical("Geoid file does not exists (%s), exiting ...", Cg_Cfg.GeoidFile)
        sys.exit(1)

    # Prepare directories where to store temporary files
    # These directories won't be cleaned up automatically
    S1_tmp_dir = os.path.join(Cg_Cfg.tmpdir, 'S1')
    os.makedirs(S1_tmp_dir, exist_ok=True)

    Cg_Cfg.tmp_srtm_dir = S1_FILE_MANAGER.tmpsrtmdir(NEEDED_SRTM_TILES)

    filteringProcessor=S1FilteringProcessor.S1FilteringProcessor(Cg_Cfg)
    for idx, tile_it in enumerate(TILES_TO_PROCESS_CHECKED):

        working_directory = os.path.join(Cg_Cfg.tmpdir, 'S2', tile_it)
        os.makedirs(working_directory, exist_ok=True)

        out_dir = os.path.join(Cg_Cfg.output_preprocess, tile_it)
        os.makedirs(out_dir, exist_ok=True)

        logging.info("Tile: "+tile_it+" ("+str(idx+1)+"/"+str(len(TILES_TO_PROCESS_CHECKED))+")")

        S1_FILE_MANAGER.keep_X_latest_S1_files(1000)

        with Utils.ExecutionTimer("Downloading tiles", True) as t:
            S1_FILE_MANAGER.download_images(tiles=tile_it)

        with Utils.ExecutionTimer("Intersecting raster list", True) as t:
            intersect_raster_list = S1_FILE_MANAGER.get_s1_intersect_by_tile(tile_it)

        if len(intersect_raster_list) == 0:
            logging.info("No intersection with tile %s",tile_it)
            continue

        with Utils.ExecutionTimer("Calibration|Cut|Ortho", True) as t:
            process = Processing(Cg_Cfg)
            process.register_pipeline(
                    [AnalyseBorders, Calibrate, CutBorders, Store, OrthoRectify])
                    # [AnalyseBorders, Calibrate, CutBorders, OrthoRectify])
            inputs = []
            for raster, tile_origin in intersect_raster_list:
                manifest = raster.get_manifest()
                for image in raster.get_images_list():
                    start = FirstStep(tile_name=tile_it, tile_origin=tile_origin, manifest=manifest, basename=image, dryrun=dryrun)
                    inputs += [start]
            process.process(inputs)

        msg = "Concatenate"
        steps = [Concatenate]
        if Cg_Cfg.mask_cond:
            steps += [Store, BuildBorderMask, SmoothBorderMask]
            msg += "|Generate Border Mask"
        with Utils.ExecutionTimer(msg, True) as t:
            inputs = []
            image_list = [i.name for i in Utils.list_files(os.path.join(Cg_Cfg.tmpdir, 'S2', tile_it))
                    if (len(i.name) == 40 and "xxxxxx" not in i.name)]
            image_list.sort()

            while len(image_list) > 0:
                image_sublist=[i for i in image_list if (image_list[0][:29] in i)]

                if len(image_sublist) > 0:
                    images_to_concatenate=[os.path.join(Cg_Cfg.tmpdir, 'S2', tile_it,i) for i in image_sublist]
                    output_image = images_to_concatenate[0][:-10]+"xxxxxx"+images_to_concatenate[0][-4:]

                start = FirstStep(tile_name=tile_it, basename=output_image, out_filename=images_to_concatenate, dryrun=dryrun)
                inputs += [start]
                for i in image_sublist:
                    image_list.remove(i)
                logging.info("Concat %s --> %s", image_sublist, output_image)
            process = Processing(Cg_Cfg)
            process.register_pipeline(steps)
            process.process(inputs)

        """
        if Cg_Cfg.filtering_activated:
            with Utils.ExecutionTimer("MultiTemp Filter", True) as t:
                filteringProcessor.process(tile_it)
        """<|MERGE_RESOLUTION|>--- conflicted
+++ resolved
@@ -59,237 +59,6 @@
         if os.path.exists(file_it):
             os.remove(file_it)
 
-<<<<<<< HEAD
-class Configuration():
-    """This class handles the parameters from the cfg file"""
-    def __init__(self,configFile):
-        config = configparser.ConfigParser(os.environ)
-        config.read(configFile)
-
-        # Logs
-        self.Mode=config.get('Processing','Mode')
-        self.log_queue, self.log_queue_listener = init_logger(self.Mode, [pathlib.Path(configFile).parent.absolute()])
-        if "debug" in self.Mode:
-            os.environ["OTB_LOGGER_LEVEL"]="DEBUG"
-        ##self.stdoutfile = open("/dev/null", 'w')
-        ##self.stderrfile = open("S1ProcessorErr.log", 'a')
-        ##if "debug" in self.Mode:
-        ##    self.stdoutfile = None
-        ##    self.stderrfile = None
-        ##    logging.basicConfig(level=logging.DEBUG, format='%(asctime)s - %(name)s - %(levelname)s - %(message)s')
-        ##    os.environ["OTB_LOGGER_LEVEL"]="DEBUG"
-        ##else:
-        ##    logging.basicConfig(level=logging.INFO, format='%(levelname)s - %(message)s')
-
-        ##if "logging" in self.Mode:
-        ##    self.stdoutfile = open("S1ProcessorOut.log", 'a')
-        ##    self.stderrfile = open("S1ProcessorErr.log", 'a')
-
-        # Other options
-        self.region=config.get('DEFAULT','region')
-        self.output_preprocess=config.get('Paths','Output')
-        self.raw_directory=config.get('Paths','S1Images')
-        self.srtm=config.get('Paths','SRTM')
-        self.tmpdir = config.get('Paths', 'tmp')
-        if not os.path.exists(self.tmpdir):
-            logging.critical("ERROR: tmpdir=%s is not a valid path", self.tmpdir)
-            exit(1)
-        self.GeoidFile=config.get('Paths','GeoidFile')
-        self.pepsdownload=config.getboolean('PEPS','Download')
-        self.ROI_by_tiles=config.get('PEPS','ROI_by_tiles')
-        self.first_date=config.get('PEPS','first_date')
-        self.last_date=config.get('PEPS','last_date')
-        self.polarisation=config.get('PEPS','Polarisation')
-        self.type_image="GRD"
-        self.mask_cond=config.getboolean('Mask','Generate_border_mask')
-        self.calibration_type=config.get('Processing','Calibration')
-        self.removethermalnoise=config.getboolean('Processing','Remove_thermal_noise')
-
-        self.out_spatial_res=config.getfloat('Processing','OutputSpatialResolution')
-
-        self.output_grid=config.get('Processing','TilesShapefile')
-        if not os.path.exists(self.output_grid):
-            logging.critical("ERROR: output_grid=%s is not a valid path", self.output_grid)
-            exit(1)
-
-        self.SRTMShapefile=config.get('Processing','SRTMShapefile')
-        if not os.path.exists(self.SRTMShapefile):
-            logging.critical("ERROR: srtm_shapefile=%s is not a valid path", self.srtm_shapefile)
-            exit(1)
-        self.grid_spacing=config.getfloat('Processing','Orthorectification_gridspacing')
-        self.border_threshold=config.getfloat('Processing','BorderThreshold')
-        try:
-           tiles_file=config.get('Processing','TilesListInFile')
-           self.tiles_list=open(tiles_file,'r').readlines()
-           self.tiles_list = [s.rstrip() for s in self.tiles_list]
-           logging.info("The following tiles will be processed: %s", self.tiles_list)
-        except:
-           tiles=config.get('Processing','Tiles')
-           self.tiles_list = [s.strip() for s in tiles.split(", ")]
-
-        self.TileToProductOverlapRatio=config.getfloat('Processing','TileToProductOverlapRatio')
-        self.nb_procs=config.getint('Processing','NbParallelProcesses')
-        self.ram_per_process=config.getint('Processing','RAMPerProcess')
-        self.OTBThreads=config.getint('Processing','OTBNbThreads')
-        self.filtering_activated=config.getboolean('Filtering','Filtering_activated')
-        self.Reset_outcore=config.getboolean('Filtering','Reset_outcore')
-        self.Window_radius=config.getint('Filtering','Window_radius')
-
-        self.cluster=config.getboolean('HPC-Cluster','Parallelize_tiles')
-
-        def check_date (self):
-            import datetime
-            import sys
-
-            fd=self.first_date
-            ld=self.last_date
-
-            try:
-                F_Date = datetime.date(int(fd[0:4]),int(fd[5:7]),int(fd[8:10]))
-                L_Date = datetime.date(int(ld[0:4]),int(ld[5:7]),int(ld[8:10]))
-            except:
-                logging.critical("Invalid date")
-                sys.exit()
-
-class Sentinel1PreProcess():
-    """ This class handles the processing for Sentinel1 ortho-rectification """
-    def __init__(self,cfg):
-        try:
-            os.remove("S1ProcessorErr.log.log")
-            os.remove("S1ProcessorOut.log")
-        except os.error:
-            pass
-        self.cfg=cfg
-
-    def generate_border_mask(self, all_ortho):
-                """
-                This method generate the border mask files from the
-                orthorectified images.
-
-                Args:
-                  all_ortho: A list of ortho-rectified S1 images
-                  """
-                cmd_bandmath = []
-                cmd_morpho = []
-                files_to_remove = []
-                logging.info("Generate Mask ...")
-                for current_ortho in all_ortho:
-                    if "vv" not in current_ortho:
-                        continue
-                    working_directory, basename = os.path.split(current_ortho)
-                    name_border_mask            = basename.replace(".tif", "_BorderMask.tif")
-                    name_border_mask_tmp        = basename.replace(".tif", "_BorderMask_TMP.tif")
-                    pathname_border_mask_tmp    = os.path.join(working_directory, name_border_mask_tmp)
-
-                    files_to_remove.append(pathname_border_mask_tmp)
-                    cmd_bandmath.append(['    Mask building of '+name_border_mask_tmp,
-                        'export ITK_GLOBAL_DEFAULT_NUMBER_OF_THREADS={};'.format(self.cfg.OTBThreads)+'otbcli_BandMath -ram '\
-                        +str(self.cfg.ram_per_process)\
-                        +' -il '+current_ortho\
-                        +' -out '+pathname_border_mask_tmp\
-                        +' uint8 -exp "im1b1==0?0:1"'])
-
-                    #due to threshold approximation
-
-                    cmd_morpho.append(['    Mask smoothing of '+name_border_mask,
-                        'export ITK_GLOBAL_DEFAULT_NUMBER_OF_THREADS={};'.format(self.cfg.OTBThreads)+"otbcli_BinaryMorphologicalOperation -ram "\
-                        +str(self.cfg.ram_per_process)+" -progress false -in "\
-                        +pathname_border_mask_tmp\
-                        +" -out "\
-                        +os.path.join(working_directory, name_border_mask)\
-                        +" uint8 -structype ball"\
-                        +" -structype.ball.xradius 5"\
-                        +" -structype.ball.yradius 5 -filter opening"])
-
-                self.run_processing(cmd_bandmath, title="   Mask building")
-                self.run_processing(cmd_morpho,   title="   Mask smoothing")
-                remove_files(files_to_remove)
-                logging.info("Generate Mask done")
-
-    def cut_image_cmd(self, raw_raster):
-        """
-        This method remove pixels on the image borders.
-        Args:
-          raw_raster: list of raw S1 raster file to calibrate
-        """
-        def needToBeCrop(image_name, thr):
-            imgpil = Image.open(image_name)
-            ima = np.asarray(imgpil)
-            nbNan = len(np.argwhere(ima==0))
-            return nbNan>thr
-
-        logging.info("Cutting %s", raw_raster)
-
-        for i in range(len(raw_raster)):
-            logging.debug("    Cutting:"+str(int(float(i)/len(raw_raster)*100.))+"%")
-            # Check if all OrthoReady files have been already generated
-            images = raw_raster[i][0].get_images_list()
-            completed=True
-            for image in images:
-                completed = completed and os.path.exists(image.replace(".tiff","_OrthoReady.tiff"))
-            if completed:
-                logging.debug('    Cutting step not required => abort')
-                continue
-
-            image=images[0]
-            image = image.replace(".tiff","_calOk.tiff")
-            image_ok = image.replace("_calOk.tiff", "_OrthoReady.tiff")
-            image_mask=image.replace("_calOk.tiff","_mask.tiff")
-            im1_name = image.replace(".tiff","test_nord.tiff")
-            im2_name = image.replace(".tiff","test_sud.tiff")
-            raster = gdal.Open(image)
-            xsize = raster.RasterXSize
-            ysize = raster.RasterYSize
-            npmask= np.ones((ysize,xsize), dtype=bool)
-
-            cut_overlap_range = 1000 # Nombre de pixel a couper sur les cotes. ici 500 = 5km
-            cut_overlap_azimuth = 1600 # Nombre de pixels a couper sur le haut ou le bas
-            thr_nan_for_cropping = cut_overlap_range*2 #Quand on fait les tests, on a pas encore couper les nan sur le cote, d'ou l'utilisatoin de ce thr
-
-            execute('gdal_translate -srcwin 0 100 '+str(xsize)+' 1 '+image+' '+im1_name)
-            execute('gdal_translate -srcwin 0 '+str(ysize-100)+' '+str(xsize)+' 1 '+image+' '+im2_name)
-
-            crop1 = needToBeCrop(im1_name, thr_nan_for_cropping)
-            crop2 = needToBeCrop(im2_name, thr_nan_for_cropping)
-
-            npmask[:,0:cut_overlap_range]=0 # Coupe W
-            npmask[:,(xsize-cut_overlap_range):]=0 # Coupe E
-            if crop1 : npmask[0:cut_overlap_azimuth,:]=0 # Coupe N
-            if crop2 : npmask[ysize-cut_overlap_azimuth:,:]=0 # Coupe S
-
-            driver = gdal.GetDriverByName("GTiff")
-            outdata = driver.Create(image_mask, xsize, ysize, 1, gdal.GDT_Byte)
-            outdata.SetGeoTransform(raster.GetGeoTransform())##sets same geotransform as input
-            outdata.SetProjection(raster.GetProjection())##sets same projection as input
-            outdata.GetRasterBand(1).WriteArray(npmask)
-            outdata.SetGCPs(raster.GetGCPs(),raster.GetGCPProjection())
-            outdata.FlushCache() ##saves to disk!!
-            outdata = None
-
-            files_to_remove = [image_mask, im1_name, im2_name]
-            all_cmd=[]
-            for image in images:
-                im_calok = image.replace(".tiff", "_calOk.tiff")
-                im_ortho = image.replace(".tiff", "_OrthoReady.tiff")
-                cmd='export ITK_GLOBAL_DEFAULT_NUMBER_OF_THREADS={};'.format(self.cfg.OTBThreads)+'otbcli_BandMath ' \
-                               +"-ram "+str(self.cfg.ram_per_process)\
-                               +" -progress false " \
-                               +'-il {} {} -out {} -exp "im1b1*im2b1"'.format(im_calok, image_mask,im_ortho)
-                all_cmd.append(['    Cutting of '+im_ortho, cmd])
-                files_to_remove += [image, im_calok]
-
-            self.run_processing(all_cmd, title="   Cutting: Apply mask")
-
-            # TODO: add geoms
-            remove_files(files_to_remove)
-
-        logging.info("Cutting done ")
-
-    def do_calibration_cmd(self, raw_raster):
-        """
-        This method performs radiometric calibration of raw S1 images.
-=======
->>>>>>> 1470d2a0
 
 def extract_tiles_to_process(cfg, s1_file_manager):
     TILES_TO_PROCESS = []
