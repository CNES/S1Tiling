--- conflicted
+++ resolved
@@ -31,11 +31,7 @@
 
 import logging
 import re
-<<<<<<< HEAD
-from typing import Callable, List, Union, Tuple
-=======
-from typing import Callable, Dict, List, Tuple
->>>>>>> d93ad574
+from typing import Callable, Dict, List, Union, Tuple
 
 from shapely.geometry.base import np
 
