#!/usr/bin/env python3
# -*- coding: utf-8 -*-
import fnmatch
import logging
import os
import pathlib
import shutil
import subprocess

import otbApplication as otb

from unittest.mock import patch

# import pytest_check
from .helpers import otb_compare, comparable_metadata
from .mock_otb import OTBApplicationsMockContext, isfile, isdir, list_dirs, glob, dirname, makedirs
from .mock_data import FileDB
import s1tiling.S1Processor
import s1tiling.libs.configuration
import s1tiling.libs.configuration
from s1tiling.libs.otbpipeline import ram as param_ram

from s1tiling.libs.otbpipeline import _fetch_input_data, out_filename


# ======================================================================
# Full processing versions
# ======================================================================

def remove_dirs(dir_list):
    for dir in dir_list:
        if os.path.isdir(dir):
            logging.info("rm -r '%s'", dir)
            shutil.rmtree(dir)


def process(tmpdir, outputdir, liadir, baseline_reference_outputs, test_file, watch_ram, dirs_to_clean=None):
    '''
    Executes the S1Processor
    '''
    crt_dir       = pathlib.Path(__file__).parent.absolute()
    src_dir       = crt_dir.parent.absolute()
    dirs_to_clean = dirs_to_clean or [outputdir, tmpdir/'S1', tmpdir/'S2', liadir]

    logging.info('$S1TILING_TEST_DATA_INPUT  -> %s', os.environ['S1TILING_TEST_DATA_INPUT'])
    logging.info('$S1TILING_TEST_DATA_OUTPUT -> %s', os.environ['S1TILING_TEST_DATA_OUTPUT'])
    logging.info('$S1TILING_TEST_DATA_LIA    -> %s', os.environ['S1TILING_TEST_DATA_LIA'])
    logging.info('$S1TILING_TEST_SRTM        -> %s', os.environ['S1TILING_TEST_SRTM'])
    logging.info('$S1TILING_TEST_TMPDIR      -> %s', os.environ['S1TILING_TEST_TMPDIR'])
    logging.info('$S1TILING_TEST_DOWNLOAD    -> %s', os.environ['S1TILING_TEST_DOWNLOAD'])
    logging.info('$S1TILING_TEST_RAM         -> %s', os.environ['S1TILING_TEST_RAM'])

    remove_dirs(dirs_to_clean)

    args = ['python3', src_dir / 's1tiling/S1Processor.py', test_file]
    if watch_ram:
        args.append('--watch-ram')
    # args.append('--cache-before-ortho')
    logging.info('Running: %s', args)
    return subprocess.call(args, cwd=crt_dir)


def test_33NWB_202001_NR_execute_OTB(baselinedir, outputdir, liadir, tmpdir, demdir, ram, download, watch_ram):
    crt_dir       = pathlib.Path(__file__).parent.absolute()
    logging.info("Baseline expected in '%s'", baselinedir)
    # In all cases, the baseline is required for the reference outputs
    # => We need it
    assert os.path.isdir(baselinedir), \
        ("No baseline found in '%s', please run minio-client to fetch it with:\n"+\
        "?> mc cp --recursive minio-otb/s1-tiling/baseline '%s'") % (baselinedir, baselinedir.absolute(),)

    if download:
        inputdir                                   = (tmpdir/'data_raw').absolute()
        os.environ['S1TILING_TEST_DOWNLOAD']       = 'True'
        os.environ['S1TILING_TEST_OVERRIDE_CUT_Y'] = 'None' # Use default
    else:
        inputdir                                   = str((baselinedir/'inputs').absolute())
        os.environ['S1TILING_TEST_DOWNLOAD']       = 'False'
        os.environ['S1TILING_TEST_OVERRIDE_CUT_Y'] = 'False' # keep everything

    os.environ['S1TILING_TEST_DATA_INPUT']         = str(inputdir)
    os.environ['S1TILING_TEST_DATA_OUTPUT']        = str(outputdir.absolute())
    os.environ['S1TILING_TEST_DATA_LIA']           = str(liadir.absolute())
    os.environ['S1TILING_TEST_SRTM']               = str(demdir.absolute())
    os.environ['S1TILING_TEST_TMPDIR']             = str(tmpdir.absolute())
    os.environ['S1TILING_TEST_RAM']                = str(ram)

    images = [
            '33NWB/s1a_33NWB_vh_DES_007_20200108txxxxxx.tif',
            '33NWB/s1a_33NWB_vv_DES_007_20200108txxxxxx.tif',
            '33NWB/s1a_33NWB_vh_DES_007_20200108txxxxxx_BorderMask.tif',
            '33NWB/s1a_33NWB_vv_DES_007_20200108txxxxxx_BorderMask.tif',
            ]
    baseline_path = baselinedir / 'expected'
    test_file     = crt_dir / 'test_33NWB_202001.cfg'
    logging.info("Full test")
    EX = process(tmpdir, outputdir, liadir, baseline_path, test_file, watch_ram)
    assert EX == 0
    descr_ortho = 'sigma calibrated orthorectified Sentinel-1A IW GRD'
    descr_mask  = 'Orthorectified Sentinel-1A IW GRD smoothed border mask S2 tile'
    for kind, descr in zip(['', '_BorderMask'], [descr_ortho, descr_mask]):
        for polar in ['vh', 'vv']:
            im = f'33NWB/s1a_33NWB_{polar}_DES_007_20200108txxxxxx{kind}.tif'
            expected = baseline_path / im
            produced = outputdir / im
            assert os.path.isfile(produced)
            assert otb_compare(expected, produced) == 0, \
                    ("Comparison of %s against %s failed" % (produced, expected))
            # expected_md = comparable_metadata(expected)
            expected_md = {
                    'ACQUISITION_DATETIME'       : '2020:01:08 04:41:50',
                    'ACQUISITION_DATETIME_1'     : '2020:01:08 04:41:50',
                    'ACQUISITION_DATETIME_2'     : '2020:01:08 04:42:15',
                    'AREA_OR_POINT'              : 'Area',
                    'CALIBRATION'                : 'sigma',
                    'FLYING_UNIT_CODE'           : 's1a',
                    'IMAGE_TYPE'                 : 'GRD',
                    'INPUT_S1_IMAGES'            : 'S1A_IW_GRDH_1SDV_20200108T044150_20200108T044215_030704_038506_C7F5, S1A_IW_GRDH_1SDV_20200108T044215_20200108T044240_030704_038506_D953',
                    'NOISE_REMOVED'              : 'False',
                    'ORBIT'                      : '007',
                    'ORBIT_DIRECTION'            : 'DES',
                    'ORTHORECTIFIED'             : 'true',
                    'POLARIZATION'               : polar,
                    'S2_TILE_CORRESPONDING_CODE' : '33NWB',
                    'SPATIAL_RESOLUTION'         : '10.0',
                    'TIFFTAG_IMAGEDESCRIPTION'   : descr,
                    'TIFFTAG_SOFTWARE'           : 'S1 Tiling',
                    }
            assert expected_md == comparable_metadata(produced)
        # The following line permits to test otb_compare correctly detect differences when
        # called from pytest.
        # assert otb_compare(baseline_path+images[0], result_path+images[1]) == 0


def test_33NWB_202001_NR_masks_only_execute_OTB(baselinedir, outputdir, liadir, tmpdir, demdir, ram, download, watch_ram):
    crt_dir       = pathlib.Path(__file__).parent.absolute()
    logging.info("Baseline expected in '%s'", baselinedir)
    # In all cases, the baseline is required for the reference outputs
    # => We need it
    assert os.path.isdir(baselinedir), \
        ("No baseline found in '%s', please run minio-client to fetch it with:\n"+\
        "?> mc cp --recursive minio-otb/s1-tiling/baseline '%s'") % (baselinedir, baselinedir.absolute(),)

    if download:
        inputdir                                   = (tmpdir/'data_raw').absolute()
        os.environ['S1TILING_TEST_DOWNLOAD']       = 'True'
        os.environ['S1TILING_TEST_OVERRIDE_CUT_Y'] = 'None' # Use default
    else:
        inputdir                                   = str((baselinedir/'inputs').absolute())
        os.environ['S1TILING_TEST_DOWNLOAD']       = 'False'
        os.environ['S1TILING_TEST_OVERRIDE_CUT_Y'] = 'False' # keep everything

    os.environ['S1TILING_TEST_DATA_INPUT']         = str(inputdir)
    os.environ['S1TILING_TEST_DATA_OUTPUT']        = str(outputdir.absolute())
<<<<<<< HEAD
    os.environ['S1TILING_TEST_SRTM']               = str(demdir.absolute())
=======
    os.environ['S1TILING_TEST_DATA_LIA']           = str(liadir.absolute())
    os.environ['S1TILING_TEST_SRTM']               = str(srtmdir.absolute())
>>>>>>> e6774d47
    os.environ['S1TILING_TEST_TMPDIR']             = str(tmpdir.absolute())
    os.environ['S1TILING_TEST_RAM']                = str(ram)

    images = [
            '33NWB/s1a_33NWB_vh_DES_007_20200108txxxxxx_BorderMask.tif',
            '33NWB/s1a_33NWB_vv_DES_007_20200108txxxxxx_BorderMask.tif',
            ]
    baseline_path = baselinedir / 'expected'
    test_file     = crt_dir / 'test_33NWB_202001.cfg'

    logging.info("Mask only test")
    # Fake remaining things to do
    remove_dirs([outputdir])
    os.makedirs(outputdir / '33NWB')
    start_points = [
            '33NWB/s1a_33NWB_vh_DES_007_20200108txxxxxx.tif',
            '33NWB/s1a_33NWB_vv_DES_007_20200108txxxxxx.tif'
            ]
    for pt in start_points:
        os.symlink(baseline_path/pt, outputdir/pt)


    dirs_to_clean = [tmpdir/'S1', tmpdir/'S2'] # do not clear outputdir in that case
    EX = process(tmpdir, outputdir, liadir, baseline_path, test_file, watch_ram, dirs_to_clean)
    assert EX == 0
    for im, polar in zip(images, ['vh', 'vv']):
        expected = baseline_path / im
        produced = outputdir / im
        assert os.path.isfile(produced)
        assert otb_compare(expected, produced) == 0, \
                ("Comparison of %s against %s failed" % (produced, expected))
        # expected_md = comparable_metadata(expected)
        expected_md = {
                # 'ACQUISITION_DATETIME'       : '2020:01:08 00:00:00',
                'ACQUISITION_DATETIME'       : '2020:01:08 04:41:50',  # Start point has it
                # For now, the start points don't have this...
                # 'ACQUISITION_DATETIME_1'     : '2020:01:08 04:41:50',
                # 'ACQUISITION_DATETIME_2'     : '2020:01:08 04:42:15',
                'AREA_OR_POINT'              : 'Area',
                'CALIBRATION'                : 'sigma',
                'FLYING_UNIT_CODE'           : 's1a',
                'IMAGE_TYPE'                 : 'GRD',
                # 'INPUT_S1_IMAGES'            : 'S1A_IW_GRDH_1SDV_20200108T044150_20200108T044215_030704_038506_C7F5, S1A_IW_GRDH_1SDV_20200108T044215_20200108T044240_030704_038506_D953',
                # For now, the start points don't have this...
                # 'NOISE_REMOVED'              : 'False',
                'ORBIT'                      : '007',
                'ORBIT_DIRECTION'            : 'DES',
                'ORTHORECTIFIED'             : 'true',
                'POLARIZATION'               : polar,
                'S2_TILE_CORRESPONDING_CODE' : '33NWB',
                'SPATIAL_RESOLUTION'         : '10.0',
                'TIFFTAG_IMAGEDESCRIPTION'   : 'Orthorectified Sentinel-1A IW GRD smoothed border mask S2 tile',
                'TIFFTAG_SOFTWARE'           : 'S1 Tiling',
                }
        assert expected_md == comparable_metadata(produced)


# ======================================================================
# Mocked versions
# ======================================================================

def _declare_know_files(mocker, known_files, known_dirs, patterns, file_db, application_mocker):
    # logging.debug('_declare_know_files(%s)', patterns)
    all_files = file_db.all_files()
    # logging.debug('- all_files: %s', all_files)
    files = []
    for pattern in patterns:
        files += [fn for fn in all_files if fnmatch.fnmatch(fn, '*'+pattern+'*')]
    known_files.extend(files)
    known_dirs.update([dirname(fn, 3) for fn in known_files])
    known_dirs.update([dirname(fn, 2) for fn in known_files])
    # known_dirs.update([dirname(fn, 1) for fn in known_files])
    logging.debug('Mocking w/ %s --> %s', patterns, files)
    # Utils.list_dirs has been imported in S1FileManager. This is the one that needs patching!
    mocker.patch('s1tiling.libs.S1FileManager.list_dirs', lambda dir, pat : list_dirs(dir, pat, known_dirs, file_db.inputdir))
    mocker.patch('glob.glob',        lambda pat  : glob(pat, known_files))
    mocker.patch('os.path.isfile',   lambda file : isfile(file, known_files))
    mocker.patch('os.path.isdir',    lambda dir  : isdir(dir, known_dirs))
    mocker.patch('os.makedirs',      lambda dir, **kw  : makedirs(dir, known_dirs))
    def mock_rename(fr, to):
        logging.debug('Renaming: %s --> %s', fr, to)
        known_files.append(to)
        known_files.remove(fr)
    mocker.patch('os.rename',        lambda fr, to: mock_rename(fr, to))
    mocker.patch('os.path.getctime', lambda file : 0)
    # TODO: Test written meta data as well
    # mocker.patch('s1tiling.libs.otbwrappers.OrthoRectify.add_ortho_metadata',    lambda slf, mt, app : True)
    # mocker.patch('s1tiling.libs.otbwrappers.OrthoRectifyLIA.add_ortho_metadata', lambda slf, mt, app : True)
    def mock_write_image_metadata(slf):
        img_meta = slf.meta.get('image_metadata', {})
        fullpath = out_filename(slf.meta)
        application_mocker.assert_these_metadata_are_expected(fullpath, img_meta)

        logging.debug('Set metadata in %s', fullpath)
        for (kw, val) in img_meta.items():
            assert isinstance(val, str), f'GDAL metadata shall be strings. "{kw}" is a {val.__class__.__name__} (="{val}")'
            logging.debug(' - %s -> %s', kw, val)
    mocker.patch('s1tiling.libs.otbpipeline.AbstractStep._write_image_metadata',  mock_write_image_metadata)
    mocker.patch('s1tiling.libs.otbpipeline.commit_execution',                    lambda tmp, out : True)
    mocker.patch('s1tiling.libs.Utils.get_origin',          lambda manifest : file_db.get_origin(manifest))
    mocker.patch('s1tiling.libs.Utils.get_orbit_direction', lambda manifest : file_db.get_orbit_direction(manifest))
    mocker.patch('s1tiling.libs.Utils.get_relative_orbit',  lambda manifest : file_db.get_relative_orbit(manifest))
    # Utils.get_orbit_direction has been imported in S1FileManager. This is the one that needs patching!
    mocker.patch('s1tiling.libs.S1FileManager.get_orbit_direction', lambda manifest : file_db.get_orbit_direction(manifest))
    mocker.patch('s1tiling.libs.S1FileManager.get_relative_orbit',  lambda manifest : file_db.get_relative_orbit(manifest))

    def mock_commit_execution_for_SelectLIA(inp, out):
        logging.debug('mock.mv %s %s', inp, out)
        assert os.path.isfile(inp)
        known_files.append(out)
        known_files.remove(inp)
    mocker.patch('s1tiling.libs.otbwrappers.commit_execution', mock_commit_execution_for_SelectLIA)

    def mock_add_image_metadata(slf, mt, *args, **kwargs):
        # TODO: Problem: how can we pass around meta from different pipelines???
        fullpath = mt.get('out_filename')
        logging.debug('Mock Set metadata in %s', fullpath)
        assert 'inputs' in mt, f'Looking for "inputs" in {mt.keys()}'
        inputs = mt['inputs']
        # indem = _fetch_input_data('indem', inputs)
        assert 'dems' in mt, f"Metadata don't contain 'dems', only: {mt.keys()}"
        return mt
    mocker.patch('s1tiling.libs.otbwrappers.SARDEMProjection.add_image_metadata', mock_add_image_metadata)

    def mock_direction_to_scan(slf, meta):
        logging.debug('Mocking direction to scan')
        meta['directiontoscandeml'] = 12
        meta['directiontoscandemc'] = 24
        meta['gain']                = 42
        return meta
    mocker.patch('s1tiling.libs.otbwrappers.SARCartesianMeanEstimation.fetch_direction', lambda slf, ip, mt : mock_direction_to_scan(slf, mt))


def set_environ_mocked(inputdir, outputdir, liadir, demdir, tmpdir, ram):
    os.environ['S1TILING_TEST_DOWNLOAD']       = 'False'
    os.environ['S1TILING_TEST_OVERRIDE_CUT_Y'] = 'False' # keep everything

    os.environ['S1TILING_TEST_DATA_INPUT']         = str(inputdir)
    os.environ['S1TILING_TEST_DATA_OUTPUT']        = str(outputdir.absolute())
    os.environ['S1TILING_TEST_DATA_LIA']           = str(liadir.absolute())
    os.environ['S1TILING_TEST_SRTM']               = str(demdir.absolute())
    os.environ['S1TILING_TEST_TMPDIR']             = str(tmpdir.absolute())
    os.environ['S1TILING_TEST_RAM']                = str(ram)


def mock_upto_concat_S2(application_mocker, file_db, calibration, N, old_IPF=False):
    raw_calibration = 'beta' if calibration == 'normlim' else calibration
    for i in range(N):
        input_file = file_db.input_file_vv(i)
        expected_ortho_file = file_db.orthofile(i, False)

        orthofile = file_db.orthofile(i, True, calibration='_'+raw_calibration)
        assert '_'+raw_calibration in orthofile

	# Workaround defect on skipping cut margins
        # out_calib = ('ResetMargin|>OrthoRectification|>' if old_IPF else 'OrthoRectification|>' )+orthofile
        # in_ortho  = input_file+('|>SARCalibration|>ResetMargin' if old_IPF else '|>SARCalibration')
        out_calib = ('ResetMargin|>OrthoRectification|>')+orthofile
        in_ortho  = input_file+('|>SARCalibration|>ResetMargin')

        application_mocker.set_expectations('SARCalibration', {
            'ram'        : param_ram(2048),
            'in'         : input_file,
            'lut'        : raw_calibration,
            'removenoise': False,
            # 'out'        : 'ResetMargin|>OrthoRectification|>'+orthofile,
            'out'        : out_calib,
            }, None,
            {
                'ACQUISITION_DATETIME': file_db.start_time(i),
                'CALIBRATION'         : raw_calibration,
                'FLYING_UNIT_CODE'    : 's1a',
                'IMAGE_TYPE'          : 'GRD',
                'INPUT_S1_IMAGES'     : file_db.product_name(i),
                'NOISE_REMOVED'       : 'False',
                'ORBIT'               : '007',
                'ORBIT_DIRECTION'     : 'DES',
                'POLARIZATION'        : 'vv',
                })

        if True:     #  workaround defect on skipping cutmargin       #old_IPF:
            application_mocker.set_expectations('ResetMargin', {
                'in'               : input_file+'|>SARCalibration',
                'ram'              : param_ram(2048),
                'threshold.x'      : 1000 if old_IPF else 0,
                'threshold.y.start': 0,
                'threshold.y.end'  : 0,
                'mode'             : 'threshold',
                'out'              : 'OrthoRectification|>'+orthofile,
                }, None, None)

        application_mocker.set_expectations('OrthoRectification', {
            # 'io.in'           : input_file+'|>SARCalibration|>ResetMargin',
            'io.in'           : in_ortho,
            'opt.ram'         : param_ram(2048),
            'interpolator'    : 'nn',
            'outputs.spacingx': 10.0,
            'outputs.spacingy': -10.0,
            'outputs.sizex'   : 10980,
            'outputs.sizey'   : 10980,
            'opt.gridspacing' : 40.0,
            'map'             : 'utm',
            'map.utm.zone'    : 33,
            'map.utm.northhem': True,
            'outputs.ulx'     : 499979.99999484676,
            'outputs.uly'     : 200040.0000009411,
            'elev.dem'        : file_db.dem_file(),
            'elev.geoid'      : file_db.GeoidFile,
            'io.out'          : orthofile,
            }, None,
            {
                'ORTHORECTIFIED'            : 'true',
                'S2_TILE_CORRESPONDING_CODE': '33NWB',
                'SPATIAL_RESOLUTION'        : '10.0',
                'TIFFTAG_IMAGEDESCRIPTION'  : f'{raw_calibration} calibrated orthorectified Sentinel-1A IW GRD',
                })

    if N == 1:
        # If this case, there is not a Synthetize but a call to rename.
        pass
        # TODO: expect call of rename, and update of metadata!
            # {
            #     'ACQUISITION_DATETIME'     : file_db.start_time(0),
            #     'ACQUISITION_DATETIME_1'   : file_db.start_time(0),
            #     'INPUT_S1_IMAGES'          : file_db.product_name(0),
            #     'TIFFTAG_IMAGEDESCRIPTION' : f'{raw_calibration} calibrated orthorectified Sentinel-1A IW GRD',
            #     })
    else:
        for i in range((N+1)//2):
            orthofile1 = file_db.orthofile(2*i,   False, calibration='_'+raw_calibration)
            orthofile2 = file_db.orthofile(2*i+1, False, calibration='_'+raw_calibration)
            application_mocker.set_expectations('Synthetize', {
                'ram'      : param_ram(2048),
                'il'       : [orthofile1, orthofile2],
                'out'      : file_db.concatfile_from_two(i, True, calibration='_'+raw_calibration),
                }, None,
                {
                    'ACQUISITION_DATETIME'     : file_db.start_time_for_two(i),
                    'ACQUISITION_DATETIME_1'   : file_db.start_time(2*i),
                    'ACQUISITION_DATETIME_2'   : file_db.start_time(2*i+1),
                    'INPUT_S1_IMAGES'          : '%s, %s' % (file_db.product_name(2*i), file_db.product_name(2*i+1)),
                    'TIFFTAG_IMAGEDESCRIPTION' : f'{raw_calibration} calibrated orthorectified Sentinel-1A IW GRD',
                    })


def mock_masking(application_mocker, file_db, calibration, N):
    # raw_calibration = 'beta' if calibration == 'normlim' else calibration
    raw_calibration = 'NormLim' if calibration == 'normlim' else calibration
    if N >= 2:
        outfile = lambda idx, tmp, calibration: file_db.maskfile_from_two(idx, tmp, calibration=calibration)
        if calibration == 'normlim':
            infile = lambda idx, tmp: file_db.sigma0_normlim_file_from_two(idx, tmp)
        else:
            infile = lambda idx, tmp: file_db.concatfile_from_two(idx, tmp)
    else:
        outfile = lambda idx, tmp, calibration: file_db.maskfile_from_one(idx//2, tmp, calibration=calibration)
        if calibration == 'normlim':
            infile = lambda idx, tmp: file_db.sigma0_normlim_file_from_one(idx//2, tmp)
        else:
            infile = lambda idx, tmp: file_db.concatfile_from_one(idx//2, tmp)

    for i in range((N+1) // 2):  # Make sure to iterate even with odd number of inputs
        assert raw_calibration
        out_mask = outfile(i, True, calibration=('_'+raw_calibration))
        assert ('_' + raw_calibration) in out_mask
        application_mocker.set_expectations('BandMath', {
            'ram'      : param_ram(2048),
            'il'       : [infile(i, False)],
            'exp'      : 'im1b1==0?0:1',
            'out'      : 'BinaryMorphologicalOperation|>'+out_mask,
            }, {'out': otb.ImagePixelType_uint8},
            {
                'TIFFTAG_IMAGEDESCRIPTION'  : f'Orthorectified Sentinel-1A IW GRD border mask S2 tile',
                })
        application_mocker.set_expectations('BinaryMorphologicalOperation', {
            'in'       : [infile(i, False)+'|>BandMath'],
            'ram'      : param_ram(2048),
            'structype': 'ball',
            'xradius'  : 5,
            'yradius'  : 5,
            'filter'   : 'opening',
            'out'      : out_mask,
            }, {'out': otb.ImagePixelType_uint8},
            {
                'TIFFTAG_IMAGEDESCRIPTION'  : f'Orthorectified Sentinel-1A IW GRD smoothed border mask S2 tile',
                })


def mock_LIA(application_mocker, file_db):
    demdir = file_db.demdir
    for idx in range(2):
        cov               = file_db.dem_coverage(idx)
        exp_dem_names     = sorted(cov)
        exp_out_vrt       = file_db.vrtfile(idx, False)
        exp_out_dem       = file_db.sardemprojfile(idx, False)
        exp_in_dem_files  = [f"{demdir}/{dem}.hgt" for dem in exp_dem_names]

        application_mocker.set_expectations('gdalbuildvrt', [file_db.vrtfile(idx, True)] + exp_in_dem_files, None, None)

        application_mocker.set_expectations('SARDEMProjection', {
            'ram'        : param_ram(2048),
            'insar'      : file_db.input_file_vv(idx),
            'indem'      : exp_out_vrt,
            'withxyz'    : True,
            'nodata'     : -32768,
            'out'        : file_db.sardemprojfile(idx, True),
            }, None,
            {
                'ACQUISITION_DATETIME'     : file_db.start_time(idx),
                'DEM_LIST'                 : ', '.join(exp_dem_names),
                'FLYING_UNIT_CODE'         : 's1a',
                'IMAGE_TYPE'               : 'GRD',
                'INPUT_S1_IMAGES'          : file_db.product_name(idx),
                'ORBIT'                    : '007',
                'ORBIT_DIRECTION'          : 'DES',
                'POLARIZATION'             : '',  # <=> removing the key
                'TIFFTAG_IMAGEDESCRIPTION' : 'SARDEM projection onto DEM list',
                })

        application_mocker.set_expectations('SARCartesianMeanEstimation2', {
            'ram'             : param_ram(2048),
            'insar'           : file_db.input_file_vv(idx),
            'indem'           : exp_out_vrt,
            'indemproj'       : exp_out_dem,
            'indirectiondemc' : 24,
            'indirectiondeml' : 12,
            'mlran'           : 1,
            'mlazi'           : 1,
            'out'             : file_db.xyzfile(idx, True),
            }, None,
            {
                'PRJ.DIRECTIONTOSCANDEMC'  : '',  # <=> removing the key
                'PRJ.DIRECTIONTOSCANDEML'  : '',  # <=> removing the key
                'PRJ.GAIN'                 : '',  # <=> removing the key
                'TIFFTAG_IMAGEDESCRIPTION' : 'Cartesian XYZ coordinates estimation',
                })

        application_mocker.set_expectations('ExtractNormalVector', {
            'ram'             : param_ram(2048),
            'xyz'             : file_db.xyzfile(idx, False),
            'nodata'          : -32768,
            'out'             : 'SARComputeLocalIncidenceAngle|>'+file_db.LIAfile(idx, True),
            }, None,
            {
                'TIFFTAG_IMAGEDESCRIPTION' : 'Image normals on Sentinel-1A IW GRD',
                })

        application_mocker.set_expectations('SARComputeLocalIncidenceAngle', {
            'ram'             : param_ram(2048),
            'in.normals'      : file_db.xyzfile(idx, False)+'|>ExtractNormalVector', #'ComputeNormals|>'+file_db.normalsfile(idx),
            'in.xyz'          : file_db.xyzfile(idx, False),
            'out.lia'         : file_db.LIAfile(idx, True),
            'out.sin'         : file_db.sinLIAfile(idx, True),
            'nodata'          : -32768,
            }, None,
            {
                # TODO: 2 files to test!!!
                # 'DATA_TYPE'                : 'sin(LIA)',
                'TIFFTAG_IMAGEDESCRIPTION' : 'LIA on Sentinel-1A IW GRD',
                })

        application_mocker.set_expectations('OrthoRectification', {
            'opt.ram'         : param_ram(2048),
            'io.in'           : file_db.LIAfile(idx, False),
            'interpolator'    : 'nn',
            'outputs.spacingx': 10.0,
            'outputs.spacingy': -10.0,
            'outputs.sizex'   : 10980,
            'outputs.sizey'   : 10980,
            'opt.gridspacing' : 40.0,
            'map'             : 'utm',
            'map.utm.zone'    : 33,
            'map.utm.northhem': True,
            'outputs.ulx'     : 499979.99999484676,
            'outputs.uly'     : 200040.0000009411,
            'elev.dem'        : file_db.dem_file(),
            'elev.geoid'      : file_db.GeoidFile,
            'io.out'          : file_db.orthoLIAfile(idx, True),
            }, {'io.out': otb.ImagePixelType_int16},
            {
                'DATA_TYPE'                 : '100 * degree(LIA)',
                'ORTHORECTIFIED'            : 'true',
                'S2_TILE_CORRESPONDING_CODE': '33NWB',
                'SPATIAL_RESOLUTION'        : '10.0',
                'TIFFTAG_IMAGEDESCRIPTION'  : 'Orthorectified LIA Sentinel-1A IW GRD',
                })

        application_mocker.set_expectations('OrthoRectification', {
            'opt.ram'         : param_ram(2048),
            'io.in'           : file_db.sinLIAfile(idx, False),
            'interpolator'    : 'nn',
            'outputs.spacingx': 10.0,
            'outputs.spacingy': -10.0,
            'outputs.sizex'   : 10980,
            'outputs.sizey'   : 10980,
            'opt.gridspacing' : 40.0,
            'map'             : 'utm',
            'map.utm.zone'    : 33,
            'map.utm.northhem': True,
            'outputs.ulx'     : 499979.99999484676,
            'outputs.uly'     : 200040.0000009411,
            'elev.dem'        : file_db.dem_file(),
            'elev.geoid'      : file_db.GeoidFile,
            'io.out'          : file_db.orthosinLIAfile(idx, True),
            }, None,
            {
                'DATA_TYPE'                 : 'SIN(LIA)',
                'ORTHORECTIFIED'            : 'true',
                'S2_TILE_CORRESPONDING_CODE': '33NWB',
                'SPATIAL_RESOLUTION'        : '10.0',
                'TIFFTAG_IMAGEDESCRIPTION'  : 'Orthorectified sin_LIA Sentinel-1A IW GRD',
                })

    # endfor on 2 consecutive images

    application_mocker.set_expectations('Synthetize', {
        'ram'      : param_ram(2048),
        'il'       : [file_db.orthoLIAfile(0, False), file_db.orthoLIAfile(1, False)],
        'out'      : file_db.concatLIAfile_from_two(0, True),
        }, {'out': otb.ImagePixelType_int16},
        {
            'ACQUISITION_DATETIME'     : file_db.start_time_for_two(0),
            'ACQUISITION_DATETIME_1'   : file_db.start_time(0),
            'ACQUISITION_DATETIME_2'   : file_db.start_time(1),
            'DEM_LIST'                 : '',  # <=> Removing the key
            'INPUT_S1_IMAGES'          : '%s, %s' % (file_db.product_name(0), file_db.product_name(1)),
            'TIFFTAG_IMAGEDESCRIPTION' : 'Orthorectified LIA Sentinel-1A IW GRD',
            })

    application_mocker.set_expectations('Synthetize', {
        'ram'      : param_ram(2048),
        'il'       : [file_db.orthosinLIAfile(0, False), file_db.orthosinLIAfile(1, False)],
        'out'      : file_db.concatsinLIAfile_from_two(0, True),
        }, None,
        {
            'ACQUISITION_DATETIME'     : file_db.start_time_for_two(0),
            'ACQUISITION_DATETIME_1'   : file_db.start_time(0),
            'ACQUISITION_DATETIME_2'   : file_db.start_time(1),
            'DEM_LIST'                 : '',  # <=> Removing the key
            'INPUT_S1_IMAGES'          : '%s, %s' % (file_db.product_name(0), file_db.product_name(1)),
            'TIFFTAG_IMAGEDESCRIPTION' : 'Orthorectified sin_LIA Sentinel-1A IW GRD',
            })


def test_33NWB_202001_NR_core_mocked_with_concat(baselinedir, outputdir, liadir, tmpdir, demdir, ram, download, watch_ram, mocker):
    """
    Mocked test of production of S2 sigma0 calibrated images.

    In this flavour, we emulate old IPF 002.50 where image borders needed to be cut.
    """
    crt_dir       = pathlib.Path(__file__).parent.absolute()
    logging.info("Baseline expected in '%s'", baselinedir)

    inputdir = str((baselinedir/'inputs').absolute())
    set_environ_mocked(inputdir, outputdir, liadir, demdir, tmpdir, ram)

    baseline_path = baselinedir / 'expected'
    test_file     = crt_dir / 'test_33NWB_202001.cfg'
    configuration = s1tiling.libs.configuration.Configuration(test_file, do_show_configuration=False)
    # Force the use of "_{calibration}" in mocked tests
    configuration.fname_fmt['concatenation'] = '{flying_unit_code}_{tile_name}_{polarisation}_{orbit_direction}_{orbit}_{acquisition_stamp}_{calibration_type}.tif'
    configuration.show_configuration()
    logging.info("Full mocked test")

    file_db = FileDB(inputdir, tmpdir.absolute(), outputdir.absolute(), liadir.absolute(), '33NWB', demdir, configuration.GeoidFile)
    mocker.patch('s1tiling.libs.otbwrappers.otb_version', lambda : '7.4.0')

    application_mocker = OTBApplicationsMockContext(configuration, mocker, file_db.tmp_to_out_map)
    known_files = application_mocker.known_files
    known_dirs = set()
    _declare_know_files(mocker, known_files, known_dirs, ['vv'], file_db, application_mocker)
    assert os.path.isfile(file_db.input_file_vv(0))  # Check mocking
    assert os.path.isfile(file_db.input_file_vv(1))

    def mock__AnalyseBorders_complete_meta(slf, meta, all_inputs):
        meta = super(s1tiling.libs.otbwrappers.AnalyseBorders, slf).complete_meta(meta, all_inputs)
        meta['cut'] = {
                'threshold.x'      : 1000,
                'threshold.y.start': 0,
                'threshold.y.end'  : 0,
                'skip'             : False,
                }
        return meta
    mocker.patch('s1tiling.libs.otbwrappers.AnalyseBorders.complete_meta', mock__AnalyseBorders_complete_meta)

    mock_upto_concat_S2(application_mocker, file_db, 'sigma', 2, old_IPF=True)
    mock_masking(application_mocker, file_db, 'sigma', 2)
    s1tiling.S1Processor.s1_process(config_opt=configuration, searched_items_per_page=0,
            dryrun=False, debug_otb=True, watch_ram=False,
            debug_tasks=False, cache_before_ortho=False)
    application_mocker.assert_all_have_been_executed()


def test_33NWB_202001_NR_core_mocked_no_concat(baselinedir, outputdir, liadir, tmpdir, demdir, ram, download, watch_ram, mocker):
    """
    Mocked test of production of S2 sigma0 calibrated images.
    """
    crt_dir       = pathlib.Path(__file__).parent.absolute()
    logging.info("Baseline expected in '%s'", baselinedir)

    inputdir = str((baselinedir/'inputs').absolute())
    set_environ_mocked(inputdir, outputdir, liadir, demdir, tmpdir, ram)

    baseline_path = baselinedir / 'expected'
    test_file     = crt_dir / 'test_33NWB_202001.cfg'
    configuration = s1tiling.libs.configuration.Configuration(test_file, do_show_configuration=False)
    # Force the use of "_{calibration}" in mocked tests
    configuration.fname_fmt['concatenation'] = '{flying_unit_code}_{tile_name}_{polarisation}_{orbit_direction}_{orbit}_{acquisition_stamp}_{calibration_type}.tif'
    configuration.show_configuration()
    logging.info("Full mocked test")

    file_db = FileDB(inputdir, tmpdir.absolute(), outputdir.absolute(), liadir.absolute(), '33NWB', demdir, configuration.GeoidFile)
    mocker.patch('s1tiling.libs.otbwrappers.otb_version', lambda : '7.4.0')

    application_mocker = OTBApplicationsMockContext(configuration, mocker, file_db.tmp_to_out_map)
    known_files = application_mocker.known_files
    known_dirs = set()
    _declare_know_files(mocker, known_files, known_dirs, ['vv-20200108t044150-20200108t044215'], file_db, application_mocker)
    assert os.path.isfile(file_db.input_file_vv(0))  # Check mocking
    assert not os.path.isfile(file_db.input_file_vv(1))

    def mock__AnalyseBorders_complete_meta(slf, meta, all_inputs):
        meta = super(s1tiling.libs.otbwrappers.AnalyseBorders, slf).complete_meta(meta, all_inputs)
        meta['cut'] = {
                'threshold.x'      : 0,
                'threshold.y.start': 0,
                'threshold.y.end'  : 0,
                'skip'             : True,
                }
        return meta
    mocker.patch('s1tiling.libs.otbwrappers.AnalyseBorders.complete_meta', mock__AnalyseBorders_complete_meta)

    mock_upto_concat_S2(application_mocker, file_db, 'sigma', 1)
    mock_masking(application_mocker, file_db, 'sigma', 1)
    s1tiling.S1Processor.s1_process(config_opt=configuration, searched_items_per_page=0,
            dryrun=False, debug_otb=True, watch_ram=False,
            debug_tasks=False, cache_before_ortho=False)
    application_mocker.assert_all_have_been_executed()


def test_33NWB_202001_lia_mocked(baselinedir, outputdir, liadir, tmpdir, demdir, ram, download, watch_ram, mocker):
    """
    Mocked test of production of LIA and sin LIA files
    """
    crt_dir       = pathlib.Path(__file__).parent.absolute()
    logging.info("Baseline expected in '%s'", baselinedir)

    inputdir = str((baselinedir/'inputs').absolute())

    set_environ_mocked(inputdir, outputdir, liadir, demdir, tmpdir, ram)

    tile_name = '33NWB'
    baseline_path = baselinedir / 'expected'
    test_file     = crt_dir / 'test_33NWB_202001.cfg'
    configuration = s1tiling.libs.configuration.Configuration(test_file, do_show_configuration=False)
    configuration.calibration_type = 'normlim'
    configuration.lia_directory    = liadir.absolute()
    configuration.produce_lia_map  = True
    configuration.show_configuration()
    logging.info("Sigma0 NORMLIM mocked test")

    file_db = FileDB(inputdir, tmpdir.absolute(), outputdir.absolute(), liadir.absolute(), tile_name, demdir, configuration.GeoidFile)
    mocker.patch('s1tiling.libs.otbwrappers.otb_version', lambda : '7.4.0')

    application_mocker = OTBApplicationsMockContext(configuration, mocker, file_db.tmp_to_out_map)
    known_files = application_mocker.known_files
    known_dirs = set()
    _declare_know_files(mocker, known_files, known_dirs, ['vv'], file_db, application_mocker)
    assert os.path.isfile(file_db.input_file_vv(0))  # Check mocking
    assert os.path.isfile(file_db.input_file_vv(1))

    mock_LIA(application_mocker, file_db)

    s1tiling.S1Processor.s1_process_lia(config_opt=configuration, searched_items_per_page=0,
            dryrun=False, debug_otb=True, watch_ram=False,
            debug_tasks=False)
    application_mocker.assert_all_have_been_executed()


def test_33NWB_202001_normlim_mocked_one_date(baselinedir, outputdir, liadir, tmpdir, demdir, ram, download, watch_ram, mocker):
    """
    Mocked test of production of S2 normlim calibrated images.
    """
    crt_dir       = pathlib.Path(__file__).parent.absolute()
    logging.info("Baseline expected in '%s'", baselinedir)

    inputdir = str((baselinedir/'inputs').absolute())

    set_environ_mocked(inputdir, outputdir, liadir, demdir, tmpdir, ram)

    tile_name = '33NWB'
    baseline_path = baselinedir / 'expected'
    test_file     = crt_dir / 'test_33NWB_202001.cfg'
    configuration = s1tiling.libs.configuration.Configuration(test_file, do_show_configuration=False)
    configuration.calibration_type = 'normlim'
    configuration.lia_directory    = liadir.absolute()
    configuration.produce_lia_map  = True
    configuration.show_configuration()
    logging.info("Sigma0 NORMLIM mocked test")

    file_db = FileDB(inputdir, tmpdir.absolute(), outputdir.absolute(), liadir.absolute(), tile_name, demdir, configuration.GeoidFile)
    mocker.patch('s1tiling.libs.otbwrappers.otb_version', lambda : '7.4.0')

    application_mocker = OTBApplicationsMockContext(configuration, mocker, file_db.tmp_to_out_map)
    known_files = application_mocker.known_files
    known_dirs = set()
    _declare_know_files(mocker, known_files, known_dirs, ['vv'], file_db, application_mocker)
    assert os.path.isfile(file_db.input_file_vv(0))  # Check mocking
    assert os.path.isfile(file_db.input_file_vv(1))

    def mock__AnalyseBorders_complete_meta(slf, meta, all_inputs):
        meta = super(s1tiling.libs.otbwrappers.AnalyseBorders, slf).complete_meta(meta, all_inputs)
        meta['cut'] = {
                'threshold.x'      : 0,
                'threshold.y.start': 0,
                'threshold.y.end'  : 0,
                'skip'             : True,
                }
        return meta
    mocker.patch('s1tiling.libs.otbwrappers.AnalyseBorders.complete_meta', mock__AnalyseBorders_complete_meta)

    mock_upto_concat_S2(application_mocker, file_db, 'normlim', 2)
    mock_LIA(application_mocker, file_db)
    mock_masking(application_mocker, file_db, 'normlim', 2)

    application_mocker.set_expectations('BandMath', {
        'ram'      : param_ram(2048),
        'il'       : [file_db.concatfile_from_two(0, False, calibration='_beta'), file_db.selectedsinLIAfile()],
        'exp'      : 'im2b1 == -32768 ? -32768 : im1b1*im2b1',
        'out'      : file_db.sigma0_normlim_file_from_two(0, True),
        }, None,
        {
            'CALIBRATION'              : 'Normlim',
            'LIA_FILE'                 : os.path.basename(file_db.selectedsinLIAfile()),
            'TIFFTAG_IMAGEDESCRIPTION' : 'Sigma0 Normlim Calibrated Sentinel-1A IW GRD',
            })

    s1tiling.S1Processor.s1_process(config_opt=configuration, searched_items_per_page=0,
            dryrun=False, debug_otb=True, watch_ram=False,
            debug_tasks=False)
    application_mocker.assert_all_have_been_executed()


def test_33NWB_202001_normlim_mocked_all_dates(baselinedir, outputdir, liadir, tmpdir, demdir, ram, download, watch_ram, mocker):
    """
    Mocked test of production of S2 normlim calibrated images.
    """
    number_dates = 3

    crt_dir       = pathlib.Path(__file__).parent.absolute()
    logging.info("Baseline expected in '%s'", baselinedir)

    inputdir = str((baselinedir/'inputs').absolute())

    set_environ_mocked(inputdir, outputdir, liadir, demdir, tmpdir, ram)

    tile_name = '33NWB'
    baseline_path = baselinedir / 'expected'
    test_file     = crt_dir / 'test_33NWB_202001.cfg'
    configuration = s1tiling.libs.configuration.Configuration(test_file, do_show_configuration=False)
    configuration.calibration_type = 'normlim'
    configuration.lia_directory = liadir.absolute()
    logging.info("Sigma0 NORMLIM mocked test")

    file_db = FileDB(inputdir, tmpdir.absolute(), outputdir.absolute(), liadir.absolute(), tile_name, demdir, configuration.GeoidFile)
    configuration.first_date       = file_db.CONCATS[0]['first_date']
    configuration.last_date        = file_db.CONCATS[number_dates-1]['last_date']
    configuration.produce_lia_map  = True
    configuration.show_configuration()

    mocker.patch('s1tiling.libs.otbwrappers.otb_version', lambda : '7.4.0')

    application_mocker = OTBApplicationsMockContext(configuration, mocker, file_db.tmp_to_out_map)
    known_files = application_mocker.known_files
    known_dirs = set()
    _declare_know_files(mocker, known_files, known_dirs, ['vv'], file_db, application_mocker)
    for i in range(number_dates):
        assert os.path.isfile(file_db.input_file_vv(i))  # Check mocking

    def mock__AnalyseBorders_complete_meta(slf, meta, all_inputs):
        meta = super(s1tiling.libs.otbwrappers.AnalyseBorders, slf).complete_meta(meta, all_inputs)
        meta['cut'] = {
                'threshold.x'      : 0,
                'threshold.y.start': 0,
                'threshold.y.end'  : 0,
                'skip'             : True,
                }
        return meta
    mocker.patch('s1tiling.libs.otbwrappers.AnalyseBorders.complete_meta', mock__AnalyseBorders_complete_meta)

    mock_upto_concat_S2(application_mocker, file_db, 'normlim', number_dates*2)  # 2x2 inputs images
    mock_LIA(application_mocker, file_db)  # always N=2
    mock_masking(application_mocker, file_db, 'normlim', number_dates*2)  # 2x2 inputs images

    for idx in range(number_dates):
        application_mocker.set_expectations('BandMath', {
            'ram'      : param_ram(2048),
            'il'       : [file_db.concatfile_from_two(idx, False, calibration='_beta'), file_db.selectedsinLIAfile()],
            'exp'      : 'im2b1 == -32768 ? -32768 : im1b1*im2b1',
            'out'      : file_db.sigma0_normlim_file_from_two(idx, True),
            }, None,
        {
            'CALIBRATION'              : 'Normlim',
            'LIA_FILE'                 : os.path.basename(file_db.selectedsinLIAfile()),
            'TIFFTAG_IMAGEDESCRIPTION' : 'Sigma0 Normlim Calibrated Sentinel-1A IW GRD',
            })

    s1tiling.S1Processor.s1_process(config_opt=configuration, searched_items_per_page=0,
            dryrun=False, debug_otb=True, watch_ram=False,
            debug_tasks=False)
    application_mocker.assert_all_have_been_executed()
<|MERGE_RESOLUTION|>--- conflicted
+++ resolved
@@ -152,12 +152,8 @@
 
     os.environ['S1TILING_TEST_DATA_INPUT']         = str(inputdir)
     os.environ['S1TILING_TEST_DATA_OUTPUT']        = str(outputdir.absolute())
-<<<<<<< HEAD
+    os.environ['S1TILING_TEST_DATA_LIA']           = str(liadir.absolute())
     os.environ['S1TILING_TEST_SRTM']               = str(demdir.absolute())
-=======
-    os.environ['S1TILING_TEST_DATA_LIA']           = str(liadir.absolute())
-    os.environ['S1TILING_TEST_SRTM']               = str(srtmdir.absolute())
->>>>>>> e6774d47
     os.environ['S1TILING_TEST_TMPDIR']             = str(tmpdir.absolute())
     os.environ['S1TILING_TEST_RAM']                = str(ram)
 
