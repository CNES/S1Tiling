--- conflicted
+++ resolved
@@ -319,26 +319,6 @@
             'in'         : input_file,
             'lut'        : raw_calibration,
             'removenoise': False,
-<<<<<<< HEAD
-            'out'        : 'ResetMargin|>OrthoRectification|>'+file_db.tmp_orthofile(i),
-            }, None)
-
-        # ResetMargin (from app) -ram '4096' -threshold.x 1000 -threshold.y.start 0 -threshold.y.end 0 -mode 'threshold'
-        application_mocker.set_expectations('ResetMargin', {
-            'in'               : input_file+'|>SARCalibration',
-            'ram'              : param_ram(2048),
-            'threshold.x'      : 1000,
-            'threshold.y.start': 0,
-            'threshold.y.end'  : 0,
-            'mode'             : 'threshold',
-            'out'              : 'OrthoRectification|>'+file_db.tmp_orthofile(i),
-            }, None)
-
-        #  OrthoRectification (from app) -opt.ram '4096' -interpolator 'nn' -outputs.spacingx '10.0' -outputs.spacingy '-10.0' -outputs.sizex 10980 -outputs.sizey 10980 -opt.gridspacing '40.0' -map 'utm' -map.utm.zone 33 -map.utm.northhem True -outputs.ulx '499979.99999484676' -outputs.uly '200040.0000009411' -elev.dem '/home/luc/dev/S1tiling/tests/20200306-NR/tmp/tmpuv76wv2i' -elev.geoid '/home/luc/dev/S1tiling/s1tiling/s1tiling/resources/Geoid/egm96.grd'
-        application_mocker.set_expectations('OrthoRectification', {
-            'io.in'           : input_file+'|>SARCalibration|>ResetMargin',
-            'opt.ram'         : param_ram(2048),
-=======
             # 'out'        : 'ResetMargin|>OrthoRectification|>'+orthofile,
             'out'        : out_calib,
             }, None,
@@ -357,7 +337,7 @@
         if True:     #  workaround defect on skipping cutmargin       #old_IPF:
             application_mocker.set_expectations('ResetMargin', {
                 'in'               : input_file+'|>SARCalibration',
-                'ram'              : '2048',
+                'ram'              : param_ram(2048),
                 'threshold.x'      : 1000 if old_IPF else 0,
                 'threshold.y.start': 0,
                 'threshold.y.end'  : 0,
@@ -368,8 +348,7 @@
         application_mocker.set_expectations('OrthoRectification', {
             # 'io.in'           : input_file+'|>SARCalibration|>ResetMargin',
             'io.in'           : in_ortho,
-            'opt.ram'         : '2048',
->>>>>>> b69f04ce
+            'opt.ram'         : param_ram(2048),
             'interpolator'    : 'nn',
             'outputs.spacingx': 10.0,
             'outputs.spacingy': -10.0,
@@ -382,23 +361,6 @@
             'outputs.ulx'     : 499979.99999484676,
             'outputs.uly'     : 200040.0000009411,
             'elev.dem'        : file_db.dem_file(),
-<<<<<<< HEAD
-            'elev.geoid'      : configuration.GeoidFile,
-            'io.out'          : file_db.tmp_orthofile(i),
-            }, None)
-#
-
-    for i in range(1):
-        # Synthetize -ram '4096' -il '/home/luc/dev/S1tiling/tests/20200306-NR/tmp/S2/33NWB/s1a_33NWB_vh_DES_007_20200108t044150.tif' '/home/luc/dev/S1tiling/tests/20200306-NR/tmp/S2/33NWB/s1a_33NWB_vh_DES_007_20200108t044215.tif'
-        application_mocker.set_expectations('Synthetize', {
-            'ram'      : param_ram(2048),
-            'il'       : [file_db.orthofile(2*i), file_db.orthofile(2*i+1)],
-            'out'      : file_db.tmp_concatfile(None),
-            }, None)
-        application_mocker.set_expectations('BandMath', {
-            'ram'      : param_ram(2048),
-            'il'       : [file_db.concatfile(None)],
-=======
             'elev.geoid'      : file_db.GeoidFile,
             'io.out'          : orthofile,
             }, None,
@@ -424,7 +386,7 @@
             orthofile1 = file_db.orthofile(2*i,   False, calibration='_'+raw_calibration)
             orthofile2 = file_db.orthofile(2*i+1, False, calibration='_'+raw_calibration)
             application_mocker.set_expectations('Synthetize', {
-                'ram'      : '2048',
+                'ram'      : param_ram(2048),
                 'il'       : [orthofile1, orthofile2],
                 'out'      : file_db.concatfile_from_two(i, True, calibration='_'+raw_calibration),
                 }, None,
@@ -458,9 +420,8 @@
         out_mask = outfile(i, True, calibration=('_'+raw_calibration))
         assert ('_' + raw_calibration) in out_mask
         application_mocker.set_expectations('BandMath', {
-            'ram'      : '2048',
+            'ram'      : param_ram(2048),
             'il'       : [infile(i, False)],
->>>>>>> b69f04ce
             'exp'      : 'im1b1==0?0:1',
             'out'      : 'BinaryMorphologicalOperation|>'+out_mask,
             }, {'out': otb.ImagePixelType_uint8},
@@ -468,13 +429,8 @@
                 'TIFFTAG_IMAGEDESCRIPTION'  : f'Orthorectified Sentinel-1A IW GRD border mask S2 tile',
                 })
         application_mocker.set_expectations('BinaryMorphologicalOperation', {
-<<<<<<< HEAD
-            'in'       : [file_db.concatfile(None)+'|>BandMath'],
+            'in'       : [infile(i, False)+'|>BandMath'],
             'ram'      : param_ram(2048),
-=======
-            'in'       : [infile(i, False)+'|>BandMath'],
-            'ram'      : '2048',
->>>>>>> b69f04ce
             'structype': 'ball',
             'xradius'  : 5,
             'yradius'  : 5,
@@ -498,7 +454,7 @@
         application_mocker.set_expectations('gdalbuildvrt', [file_db.vrtfile(idx, True)] + exp_in_srtm_files, None, None)
 
         application_mocker.set_expectations('SARDEMProjection', {
-            'ram'        : '2048',
+            'ram'        : param_ram(2048),
             'insar'      : file_db.input_file_vv(idx),
             'indem'      : exp_out_vrt,
             'withxyz'    : True,
@@ -518,7 +474,7 @@
                 })
 
         application_mocker.set_expectations('SARCartesianMeanEstimation2', {
-            'ram'             : '2048',
+            'ram'             : param_ram(2048),
             'insar'           : file_db.input_file_vv(idx),
             'indem'           : exp_out_vrt,
             'indemproj'       : exp_out_dem,
@@ -536,7 +492,7 @@
                 })
 
         application_mocker.set_expectations('ExtractNormalVector', {
-            'ram'             : '2048',
+            'ram'             : param_ram(2048),
             'xyz'             : file_db.xyzfile(idx, False),
             'nodata'          : -32768,
             'out'             : 'SARComputeLocalIncidenceAngle|>'+file_db.LIAfile(idx, True),
@@ -546,7 +502,7 @@
                 })
 
         application_mocker.set_expectations('SARComputeLocalIncidenceAngle', {
-            'ram'             : '2048',
+            'ram'             : param_ram(2048),
             'in.normals'      : file_db.xyzfile(idx, False)+'|>ExtractNormalVector', #'ComputeNormals|>'+file_db.normalsfile(idx),
             'in.xyz'          : file_db.xyzfile(idx, False),
             'out.lia'         : file_db.LIAfile(idx, True),
@@ -560,7 +516,7 @@
                 })
 
         application_mocker.set_expectations('OrthoRectification', {
-            'opt.ram'         : '2048',
+            'opt.ram'         : param_ram(2048),
             'io.in'           : file_db.LIAfile(idx, False),
             'interpolator'    : 'nn',
             'outputs.spacingx': 10.0,
@@ -586,7 +542,7 @@
                 })
 
         application_mocker.set_expectations('OrthoRectification', {
-            'opt.ram'         : '2048',
+            'opt.ram'         : param_ram(2048),
             'io.in'           : file_db.sinLIAfile(idx, False),
             'interpolator'    : 'nn',
             'outputs.spacingx': 10.0,
@@ -614,7 +570,7 @@
     # endfor on 2 consecutive images
 
     application_mocker.set_expectations('Synthetize', {
-        'ram'      : '2048',
+        'ram'      : param_ram(2048),
         'il'       : [file_db.orthoLIAfile(0, False), file_db.orthoLIAfile(1, False)],
         'out'      : file_db.concatLIAfile_from_two(0, True),
         }, {'out': otb.ImagePixelType_int16},
@@ -628,7 +584,7 @@
             })
 
     application_mocker.set_expectations('Synthetize', {
-        'ram'      : '2048',
+        'ram'      : param_ram(2048),
         'il'       : [file_db.orthosinLIAfile(0, False), file_db.orthosinLIAfile(1, False)],
         'out'      : file_db.concatsinLIAfile_from_two(0, True),
         }, None,
@@ -824,7 +780,7 @@
     mock_masking(application_mocker, file_db, 'normlim', 2)
 
     application_mocker.set_expectations('BandMath', {
-        'ram'      : '2048',
+        'ram'      : param_ram(2048),
         'il'       : [file_db.concatfile_from_two(0, False, calibration='_beta'), file_db.selectedsinLIAfile()],
         'exp'      : 'im2b1 == -32768 ? -32768 : im1b1*im2b1',
         'out'      : file_db.sigma0_normlim_file_from_two(0, True),
@@ -894,7 +850,7 @@
 
     for idx in range(number_dates):
         application_mocker.set_expectations('BandMath', {
-            'ram'      : '2048',
+            'ram'      : param_ram(2048),
             'il'       : [file_db.concatfile_from_two(idx, False, calibration='_beta'), file_db.selectedsinLIAfile()],
             'exp'      : 'im2b1 == -32768 ? -32768 : im1b1*im2b1',
             'out'      : file_db.sigma0_normlim_file_from_two(idx, True),
