#!/usr/bin/env python
# -*- coding: utf-8 -*-
# =========================================================================
#   Program:   S1Processor
#
#   All rights reserved.
#   Copyright 2017-2024 (c) CNES.
#   Copyright 2022-2024 (c) CS GROUP France.
#
#   This file is part of S1Tiling project
#       https://gitlab.orfeo-toolbox.org/s1-tiling/s1tiling
#
#   Licensed under the Apache License, Version 2.0 (the "License");
#   you may not use this file except in compliance with the License.
#   You may obtain a copy of the License at
#
#       http://www.apache.org/licenses/LICENSE-2.0
#
#   Unless required by applicable law or agreed to in writing, software
#   distributed under the License is distributed on an "AS IS" BASIS,
#   WITHOUT WARRANTIES OR CONDITIONS OF ANY KIND, either express or implied.
#   See the License for the specific language governing permissions and
#   limitations under the License.
#
# =========================================================================
#
# Authors: Thierry KOLECK (CNES)
#          Luc HERMITTE (CS Group)
#
# =========================================================================

import fnmatch
import logging
import os
<<<<<<< HEAD
from pathlib import Path
from eodag.api.search_result import SearchResult
=======
# from pathlib import Path
>>>>>>> e4e5570f

import shapely

import pytest
from pytest_bdd import scenarios, given, when, then, parsers

from tests.mock_otb  import isdir, glob, dirname
from tests.mock_data import FileDB
# import s1tiling.libs.Utils
from s1tiling.libs.S1FileManager     import S1FileManager
from s1tiling.libs.outcome           import DownloadOutcome

from eodag.utils.exceptions import (
    # AuthenticationError,
    NotAvailableError,
)

# ======================================================================
# Scenarios
scenarios(
        '../features/test_file_detection.feature',
        '../features/test_product_downloading.feature',
        '../features/test_offline_products.feature',
        )

# ======================================================================
# Test Data

TMPDIR = 'TMP'
INPUT  = 'INPUT'
OUTPUT = 'OUTPUT'
LIADIR = 'LIADIR'
TILE   = '33NWB'

file_db = FileDB(INPUT, TMPDIR, OUTPUT, LIADIR, TILE, 'unused', 'unused')

def safe_dir(idx):
    return file_db.safe_dir(idx)

def input_file(idx, polarity):
    return file_db.input_file(idx, polarity)

def input_file_vv(idx):
    return file_db.input_file(idx, 'vv')

def input_file_vh(idx):
    return file_db.input_file(idx, 'vh')

# ======================================================================
# Mocks

class Configuration():
    def __init__(self, inputdir, tmpdir, outputdir, *argv):
        """
        constructor
        """
        self.nb_products_to_download = 2

        self.first_date              = '2020-01-01'
        self.last_date               = '2020-01-10'
        self.polarisation            = None
        self.download                = False
        self.raw_directory           = inputdir
        self.tmpdir                  = tmpdir
        self.output_preprocess       = outputdir
        self.cache_dem_by            = 'symlink'
        self.fname_fmt               = {}
        self.platform_list           = []
        self.orbit_direction         = None
        self.relative_orbit_list     = []
        self.calibration_type        = 'sigma'
        self.nb_download_processes   = 1
        self.fname_fmt               = {
                'concatenation' : '{flying_unit_code}_{tile_name}_{polarisation}_{orbit_direction}_{orbit}_{acquisition_stamp}_{calibration_type}.tif',
                # 'concatenation' : '{flying_unit_code}_{tile_name}_{polarisation}_{orbit_direction}_{orbit}_{acquisition_stamp}.tif',
                'filtered' : 'filtered/{flying_unit_code}_{tile_name}_{polarisation}_{orbit_direction}_{orbit}_{acquisition_stamp}_{calibration_type}.tif'
                }
        self.fname_fmt_concatenation = self.fname_fmt['concatenation']
        self.fname_fmt_filtered      = self.fname_fmt['filtered']

class MockDirEntry:
    def __init__(self, pathname):
        """
        constructor
        """
        self.path = pathname
        # `name`: relative to scandir...
        self.name = os.path.relpath(pathname, INPUT)
        self.parent = os.path.dirname(pathname)

    def __repr__(self):
        return self.path


def list_dirs(dir, pat, known_dirs):
    logging.debug('mock.list_dirs(%s, %s) ---> %s', dir, pat, known_dirs)
    return [MockDirEntry(kd) for kd in sorted(set(known_dirs))]


@pytest.fixture
def known_files():
    kf = []
    return kf

@pytest.fixture
def known_dirs():
    kd = set()
    return kd

@pytest.fixture
def image_list():
    rl = []
    return rl

@pytest.fixture
def downloads():
    dn = []
    return dn

@pytest.fixture
def configuration(mocker):
    cfg = Configuration(INPUT, TMPDIR, OUTPUT)
    return cfg

# ======================================================================
# Given steps

def _mock_S1Tiling_functions(mocker, known_files, known_dirs):
    # for k in known_files:
        # logging.debug(' - %s', k)
    known_dirs.update([INPUT, TMPDIR, OUTPUT])
    known_dirs.update([dirname(fn, 2) for fn in known_files])
    mocker.patch('os.path.isdir', lambda f: isdir(f, known_dirs))
    mocker.patch('glob.glob',     lambda pat : glob(pat, sorted(set(known_files))))
    # Utils.list_dirs has been imported in S1FileManager. This is the one that needs patching!
    # It's used to filter the product paths => don't register every possible known directory
    known_dirs_4_list_dir = sorted(set([dirname(fn, 3) for fn in known_files]))
    mocker.patch('s1tiling.libs.S1FileManager.list_dirs', lambda dir, pat : list_dirs(dir, pat, known_dirs_4_list_dir))
    # Utils.get_orbit_direction has been imported in S1FileManager. This is the one that needs patching!
    mocker.patch('s1tiling.libs.S1FileManager.get_orbit_direction', lambda manifest : 'DES')
    mocker.patch('s1tiling.libs.S1FileManager.get_relative_orbit',  lambda manifest : 7)
    mocker.patch('s1tiling.libs.S1FileManager.S1FileManager._filter_products_with_enough_coverage', lambda slf, tile, pi: slf._products_info)


def _declare_known_S1_files(mocker, known_files, known_dirs, patterns):
    # logging.debug('_declare_known_files(%s)', patterns)
    # all_files = [input_file(idx) for idx in range(len(FILES))]
    all_files = file_db.all_vvvh_files()
    # logging.debug('All files:')
    # for a in all_files:
    #     logging.debug(' - %s', Path(*Path(a).parts[-3:]))
    assert file_db.input_file(0, 'vv') != file_db.input_file(0, 'vh')
    assert all_files[0] != all_files[1]
    files = []
    for pattern in patterns:
        files += [fn for fn in all_files if fnmatch.fnmatch(fn, '*'+pattern+'*')]
    known_files.extend(files)
    logging.debug('Mocking w/ S1: %s', patterns)
    for file in files:
        logging.debug('--> %s', file)


@given('No S1 files are known')
def given_no_S1_files_are_known(mocker, known_files, known_dirs):
    logging.debug('Given: No S1 files are known')
    # _declare_known_S1_files(mocker, known_files, known_dirs, ['vv', 'vh'])
    _mock_S1Tiling_functions(mocker, known_files, known_dirs)

@given('All S1 files are known')
def given_all_S1_files_are_known(mocker, known_files, known_dirs):
    logging.debug('Given: All S1 files are known')
    _declare_known_S1_files(mocker, known_files, known_dirs, ['vv', 'vh'])
    _mock_S1Tiling_functions(mocker, known_files, known_dirs)

@given('All S1 VV files are known')
def given_all_S1_VV_files_are_known(mocker, known_files, known_dirs):
    logging.debug('Given: All S1 VV files are known')
    _declare_known_S1_files(mocker, known_files, known_dirs, ['vv'])
    _mock_S1Tiling_functions(mocker, known_files, known_dirs)

@given('All S1 VH files are known')
def given_all_S1_VH_files_are_known(mocker, known_files, known_dirs):
    logging.debug('Given: All S1 VH files are known')
    _declare_known_S1_files(mocker, known_files, known_dirs, ['vh'])
    _mock_S1Tiling_functions(mocker, known_files, known_dirs)


# ----------------------------------------------------------------------
# Given / download scenarios

def polygon2extent(polygon):
    extent = {
            'lonmin': min(a[0] for a in polygon),
            'lonmax': max(a[0] for a in polygon),
            'latmin': min(a[1] for a in polygon),
            'latmax': max(a[1] for a in polygon),
            }
    return extent

def extent2box(extent):
    coords = (
            float(extent['lonmin']),
            float(extent['latmin']),
            float(extent['lonmax']),
            float(extent['latmax']),
            )
    return shapely.geometry.box(*coords)


class MockEOProduct:
    def __init__(self, product_id):
        self._id = file_db.product_name(product_id)
        self.is_valid = True
        # TODO: geometry is not correctly set
        product_poly     = file_db.FILES[product_id]['polygon']
        product_geometry = extent2box(polygon2extent(product_poly))
        self.geometry            = shapely.geometry.shape(product_geometry)
        self.search_intersection = shapely.geometry.shape(product_geometry)
        self.properties = {
                'id'                 : self._id,
                'orbitDirection'     : file_db.get_orbit_direction(product_id),
                'relativeOrbitNumber': file_db.get_relative_orbit(product_id),
                }
        logging.debug('EOProduct(#%s) -> %s %s#%s %s', product_id, self._id,
                self.properties['orbitDirection'],
                self.properties['relativeOrbitNumber'],
                self.geometry)
        self._expected_path = MockDirEntry(f'{INPUT}/{self._id}/{self._id}.SAFE')

    def __repr__(self):
        return "EOProduct(%s) -> %s#%s" % (self._id,
                self.properties['orbitDirection'],
                self.properties['relativeOrbitNumber'],
                )
    def as_dict(self):
        return self.properties

#  - - - - - - - - - - - - - - - - - - - - - - - - - - - - - -
@given('Request on 8th jan')
def given_requets_on_8th_jan(configuration):
    logging.debug('Request on 8th jan')
    configuration.first_date              = file_db.CONCATS[0]['first_date']
    configuration.last_date               = file_db.CONCATS[0]['last_date']
    configuration.nb_products_to_download = 2

@given('Request on all dates')
def given_requets_on_all_dates(configuration):
    logging.debug('Request on all dates')
    configuration.first_date              = file_db.CONCATS[0]['first_date']
    configuration.last_date               = file_db.CONCATS[-1]['last_date']
    configuration.nb_products_to_download = len(file_db.FILES)

@given('Request on VV')
def given_requets_on_VV(configuration):
    logging.debug('Request on VV')
    configuration.polarisation = 'VV'

@given('Request on VH')
def given_requets_on_VH(configuration):
    logging.debug('Request on VH')
    configuration.polarisation = 'VH'

@given('Request for _beta')
def given_requets_for_beta(configuration):
    logging.debug('Request for _beta')
    configuration.calibration_type = 'beta'

@given('Request with default fname_fmt_concatenation')
def given_requets_for_beta(configuration):
    logging.debug('Request with default fname_fmt_concatenation')
    configuration.fname_fmt['concatenation'] = '{flying_unit_code}_{tile_name}_{polarisation}_{orbit_direction}_{orbit}_{acquisition_stamp}.tif'
    configuration.fname_fmt_concatenation = configuration.fname_fmt['concatenation']

#  - - - - - - - - - - - - - - - - - - - - - - - - - - - - - -
def _declare_known_products_for_download(mocker, product_ids):
    def mock_search_products(slf, dag,
            extent, first_date, last_date, platform_list, orbit_direction,
<<<<<<< HEAD
            relative_orbit_list, polarization, searched_items_per_page) -> SearchResult:
        return SearchResult([MockEOProduct(p) for p in product_ids])
=======
            relative_orbit_list, polarization, dryrun):
        return [MockEOProduct(p) for p in product_ids]
>>>>>>> e4e5570f

    mocker.patch('s1tiling.libs.S1FileManager.S1FileManager._search_products',
            lambda slf, dag, extent_33NWB, first_date, last_date,
            platform_list, orbit_direction, relative_orbit_list, polarization,
<<<<<<< HEAD
            searched_items_per_page
            : mock_search_products(slf, dag, extent_33NWB, first_date, last_date,
                platform_list, orbit_direction, relative_orbit_list, polarization,
                searched_items_per_page))
=======
            dryrun
            : mock_search_products(slf, dag, extent_33NWB, first_date, last_date,
                platform_list, orbit_direction, relative_orbit_list, polarization,
                dryrun))
>>>>>>> e4e5570f

@given('All products are available for download')
def given_all_products_are_available_for_download(mocker, configuration):
    logging.debug('Given: All products are available for download')
    _declare_known_products_for_download(mocker, range(configuration.nb_products_to_download))


#  - - - - - - - - - - - - - - - - - - - - - - - - - - - - - -
def _declare_known_S2_files(mocker, known_files, known_dirs, patterns):
    nb_products = file_db.nb_S2_products
    all_S2 = [file_db.concatfile_from_two(idx, '', pol) for idx in range(nb_products) for pol in ['vh', 'vv']]
    files = []
    for pattern in patterns:
        files += [fn for fn in all_S2 if fnmatch.fnmatch(fn, '*'+pattern+'*')]
    logging.debug('Mocking w/ S2: %s --> %s', patterns, files)
    for k in files:
        logging.debug(' - %s', k)
    known_files.extend(files)

@given('All S2 files are known')
def given_all_S2_files_are_known(mocker, known_files, known_dirs):
    logging.debug('Given: All S2 files are known')
    _declare_known_S2_files(mocker, known_files, known_dirs, ['vv', 'vh'])

@given('All S2 VV files are known')
def given_all_S2_files_are_known(mocker, known_files, known_dirs):
    logging.debug('Given: All S2 VV files are known')
    _declare_known_S2_files(mocker, known_files, known_dirs, ['vv'])

@given('All S2 VH files are known')
def given_all_S2_files_are_known(mocker, known_files, known_dirs):
    logging.debug('Given: All S2 VH files are known')
    _declare_known_S2_files(mocker, known_files, known_dirs, ['vh'])

@given('No S2 files are known')
def given_no_S2_files_are_known(mocker, known_files, known_dirs):
    logging.debug('Given: No S2 files are known')
    # _declare_known_S2_files(mocker, known_files, known_dirs, ['vv', 'vh'])
    pass

# ======================================================================
# When steps

def _search(configuration, image_list, polarisation):
    configuration.polarisation = polarisation
    manager = S1FileManager(configuration)
    manager._refresh_s1_product_list()
    manager._update_s1_img_list_for('33NWB')
    logging.debug('_search(%s) --> += %s', polarisation, manager.get_raster_list())
    for p in manager.get_raster_list():
        # logging.debug(" * %s", p.get_manifest())
        for im in p.get_images_list():
            # logging.debug("   -> %s", im)
            image_list.append(im)

@when('VV-VH files are searched')
def when_searching_VV_VH(configuration, image_list, mocker):
    logging.debug('When: VV-VH files are searched')
    _search(configuration, image_list, 'VV VH')

@when('VV files are searched')
def when_searching_VV(configuration, image_list, mocker):
    logging.debug('When: VV files are searched')
    _search(configuration, image_list, 'VV')

@when('VH files are searched')
def when_searching_VH(configuration, image_list, mocker):
    logging.debug('When: VH files are searched')
    _search(configuration, image_list, 'VH')

# ----------------------------------------------------------------------
# When / download scenarios

def mock_download_one_product(dag, raw_directory, dl_wait, dl_timeout, product):
    logging.debug('mock: download1 -> %s', product)
    return DownloadOutcome(product, product)

@when('Searching which S1 files to download')
def when_searching_which_S1_to_download(configuration, image_list, mocker, downloads):
    logging.debug('When: Searching which S1 files to download')
    # mocker.patch('s1tiling.libs.S1FileManager._search_products',
    #         lambda dag, lonmin, lonmax, latmin, latmax, first_date, last_date,
    #         orbit_direction, relative_orbit_list, polarization,
    #         searched_items_per_page
    #         : downloads)
    mocker.patch('s1tiling.libs.S1FileManager._download_and_extract_one_product',
            mock_download_one_product)

    default_polarisation = 'VV VH'
    configuration.polarisation = configuration.polarisation or default_polarisation
    manager = S1FileManager(configuration)
    manager._refresh_s1_product_list()

    origin_33NWB = file_db.tile_origins('33NWB')
    extent_33NWB = polygon2extent(origin_33NWB)
    manager._update_s1_img_list_for('33NWB')
    # logging.debug('_search(%s) --> += %s', polarisation, manager.get_raster_list())
    paths = manager._download(None,
            lonmin=extent_33NWB['lonmin'], lonmax=extent_33NWB['lonmax'],
            latmin=extent_33NWB['latmin'], latmax=extent_33NWB['latmax'],
            first_date=file_db.start_time(0), last_date=file_db.start_time(file_db.nb_S1_products-1),
            tile_out_dir=OUTPUT, tile_name='33NWB',
            platform_list=configuration.platform_list, orbit_direction=None, relative_orbit_list=[],
            polarization=configuration.polarisation,
<<<<<<< HEAD
            cover=10, searched_items_per_page=42, dryrun=False, dl_wait=None, dl_timeout=None)
=======
            cover=10, dryrun=False)
>>>>>>> e4e5570f
    downloads.extend(paths)


# ======================================================================
# Then steps

@then('No (other) files are found')
def then_no_other_files_are_found(image_list):
    logging.debug('Then: No (other) files are found')
    assert len(image_list) == 0

@then('VV files are found')
def then_VV_files_are_found(image_list):
    logging.debug('Then: VV files are found')
    assert len(image_list) >= 2
    for i in [0, 1]:
        assert input_file_vv(i) in image_list
        image_list.remove(input_file_vv(i))

@then('VH files are found')
def then_VH_files_are_found(image_list):
    logging.debug('Then: VH files are found')
    assert len(image_list) >= 2
    for i in [0, 1]:
        assert input_file_vh(i) in image_list
        image_list.remove(input_file_vh(i))

# ----------------------------------------------------------------------
# Then / download scenarios

@then('None are requested for download')
def then_none_are_requested_for_download(downloads):
    logging.debug('Then: None are requested for download')
    assert len(downloads) == 0

@then('All are requested for download')
def then_all_are_requested_for_download(downloads, configuration):
    logging.debug('Then: All are requested for download')
    assert len(downloads) == configuration.nb_products_to_download


# ######################################################################
# Test download failures

@pytest.fixture
def dl_successes():
    l = []
    return l

@pytest.fixture
def dl_failures():
    l = []
    return l

@pytest.fixture
def dl_kepts():
    l = []
    return l

@given(parsers.parse('S1 product {idx} has been downloaded'))
def given_S1_product_idx_has_been_downloaded(dl_successes, known_files, known_dirs, mocker, idx):
    logging.debug('Given: S1 product #%s has been downloaded', idx)
    product = MockEOProduct(int(idx))
    dl_successes.append(product)
    _declare_known_S1_files(mocker, known_files, known_dirs, [product.as_dict()['id']])

@given(parsers.parse('S1 product {idx} download has timed-out'))
def given_S1_product_idx_has_timed_out(dl_failures, mocker, idx):
    logging.debug('Given: S1 product #%s download timed-out', idx)
    missing_product = MockEOProduct(int(idx))
    failed = DownloadOutcome(
            NotAvailableError(
                f"{missing_product._id} is not available (OFFLINE) and could not be downloaded, timeout reached"),
            missing_product)
    dl_failures.append(failed)


@when('Filtering products to use')
def when_filtering_products_to_use(configuration, dl_successes, dl_failures, dl_kepts, mocker, known_files, known_dirs):
    logging.debug('When: Filtering products to use')
    _mock_S1Tiling_functions(mocker, known_files, known_dirs)
    manager = S1FileManager(configuration)
    # `manager._products_info` is filled-up during manager construction
    # from the scanned (mocked) directories
    assert len(manager._products_info) == len(dl_successes), f'\nFound on disk: {[p["product"] for p in manager._products_info]},\nDownloading: {dl_successes}'
    if dl_failures:
        manager._analyse_download_failures(dl_failures)
    assert len(dl_kepts) == 0
    dl_kepts.extend(
            manager._filter_complete_dowloads_by_pair(TILE, manager._products_info)
            )
    assert dl_kepts is not manager._products_info
    logging.debug('Keeping: %s/%s', len(dl_kepts), len(manager._products_info))
    for k in dl_kepts:
        logging.debug(' -> %s', k)

@then('All S2 products will be generated')
def then_all_S2_products_will_be_generated(dl_successes, dl_failures, dl_kepts):
    logging.debug('Then: All S2 products will be generated')
    assert len(dl_kepts) == len(dl_successes), f'Keeping {dl_kepts} instead of {dl_successes}'
    assert len(dl_failures) == 0, f'There should be no failures. Found: {dl_failures}'

@then('No S2 product will be generated')
def then_no_S2_product_will_be_generated(dl_successes, dl_failures, dl_kepts):
    logging.debug('Then: No S2 product will be generated')
    assert len(dl_kepts) == 0, f'Keeping {dl_kepts} instead of nothing'

@then(parsers.parse('{nb} S2 product(s) will be generated'))
def then_nb_S2_products_will_be_generated(dl_successes, dl_failures, dl_kepts, nb):
    logging.debug('Then: %s S2 product(s) will be generated', nb)
    assert len(dl_kepts) == 2*int(nb), f'Keeping {[p["product"] for p in dl_kepts]} instead of {nb}'
    # assert len(dl_failures) == 0, f'There should be no failures. Found: {dl_failures}'

@then(parsers.parse('S2 product n° {idx} will be generated'))
def then_S2_product_idx_will_be_generated(dl_successes, dl_failures, dl_kepts, idx):
    idx = int(idx)
    logging.debug('Then: S2 product %s will be generated', idx)
    kept_product_names = [str(p['product']) for p in dl_kepts]
    logging.debug('Keeping: %s', kept_product_names)
    for i in range(2*idx, 2*idx+2):
        prod = '%s/%s' % (INPUT, file_db.product_name(i))
        logging.debug('...checking #%s: %s', i, prod)
        assert prod in kept_product_names
<|MERGE_RESOLUTION|>--- conflicted
+++ resolved
@@ -32,12 +32,8 @@
 import fnmatch
 import logging
 import os
-<<<<<<< HEAD
-from pathlib import Path
+# from pathlib import Path
 from eodag.api.search_result import SearchResult
-=======
-# from pathlib import Path
->>>>>>> e4e5570f
 
 import shapely
 
@@ -306,7 +302,7 @@
     configuration.calibration_type = 'beta'
 
 @given('Request with default fname_fmt_concatenation')
-def given_requets_for_beta(configuration):
+def given_requets_for_beta_with_default_fname_fmt_concatenation(configuration):
     logging.debug('Request with default fname_fmt_concatenation')
     configuration.fname_fmt['concatenation'] = '{flying_unit_code}_{tile_name}_{polarisation}_{orbit_direction}_{orbit}_{acquisition_stamp}.tif'
     configuration.fname_fmt_concatenation = configuration.fname_fmt['concatenation']
@@ -315,28 +311,16 @@
 def _declare_known_products_for_download(mocker, product_ids):
     def mock_search_products(slf, dag,
             extent, first_date, last_date, platform_list, orbit_direction,
-<<<<<<< HEAD
-            relative_orbit_list, polarization, searched_items_per_page) -> SearchResult:
+            relative_orbit_list, polarization, dryrun) -> SearchResult:
         return SearchResult([MockEOProduct(p) for p in product_ids])
-=======
-            relative_orbit_list, polarization, dryrun):
-        return [MockEOProduct(p) for p in product_ids]
->>>>>>> e4e5570f
 
     mocker.patch('s1tiling.libs.S1FileManager.S1FileManager._search_products',
             lambda slf, dag, extent_33NWB, first_date, last_date,
             platform_list, orbit_direction, relative_orbit_list, polarization,
-<<<<<<< HEAD
-            searched_items_per_page
-            : mock_search_products(slf, dag, extent_33NWB, first_date, last_date,
-                platform_list, orbit_direction, relative_orbit_list, polarization,
-                searched_items_per_page))
-=======
             dryrun
             : mock_search_products(slf, dag, extent_33NWB, first_date, last_date,
                 platform_list, orbit_direction, relative_orbit_list, polarization,
                 dryrun))
->>>>>>> e4e5570f
 
 @given('All products are available for download')
 def given_all_products_are_available_for_download(mocker, configuration):
@@ -362,12 +346,12 @@
     _declare_known_S2_files(mocker, known_files, known_dirs, ['vv', 'vh'])
 
 @given('All S2 VV files are known')
-def given_all_S2_files_are_known(mocker, known_files, known_dirs):
+def given_all_S2_VV_files_are_known(mocker, known_files, known_dirs):
     logging.debug('Given: All S2 VV files are known')
     _declare_known_S2_files(mocker, known_files, known_dirs, ['vv'])
 
 @given('All S2 VH files are known')
-def given_all_S2_files_are_known(mocker, known_files, known_dirs):
+def given_all_S2_VH_files_are_known(mocker, known_files, known_dirs):
     logging.debug('Given: All S2 VH files are known')
     _declare_known_S2_files(mocker, known_files, known_dirs, ['vh'])
 
@@ -441,11 +425,7 @@
             tile_out_dir=OUTPUT, tile_name='33NWB',
             platform_list=configuration.platform_list, orbit_direction=None, relative_orbit_list=[],
             polarization=configuration.polarisation,
-<<<<<<< HEAD
-            cover=10, searched_items_per_page=42, dryrun=False, dl_wait=None, dl_timeout=None)
-=======
             cover=10, dryrun=False)
->>>>>>> e4e5570f
     downloads.extend(paths)
 
 
